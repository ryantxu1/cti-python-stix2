--- conflicted
+++ resolved
@@ -2,26 +2,19 @@
 Python STIX 2.0 Memory Source/Sink
 """
 
-<<<<<<< HEAD
-import collections
 import io
-=======
 import itertools
->>>>>>> 3084c9f5
 import json
 import os
 
-from stix2 import Bundle, v20
+from stix2 import v20, v21
+from stix2.base import _STIXBase
 from stix2.core import parse
 from stix2.datastore import DataSink, DataSource, DataStoreMixin
 from stix2.datastore.filters import FilterSet, apply_common_filters
 
 
-<<<<<<< HEAD
-def _add(store, stix_data=None):
-=======
-def _add(store, stix_data=None, allow_custom=True, version=None):
->>>>>>> 3084c9f5
+def _add(store, stix_data, allow_custom=True, version=None):
     """Add STIX objects to MemoryStore/Sink.
 
     Adds STIX objects to an in-memory dictionary for fast lookup.
@@ -29,23 +22,11 @@
 
     Args:
         stix_data (list OR dict OR STIX object): STIX objects to be added
-
-    """
-<<<<<<< HEAD
-    if isinstance(stix_data, collections.Mapping):
-        if stix_data['type'] == 'bundle':
-            # adding a json bundle - so just grab STIX objects
-            for stix_obj in stix_data.get('objects', []):
-                _add(store, stix_obj)
-        else:
-            # adding a json STIX object
-            store._data[stix_data['id']] = stix_data
-
-    elif isinstance(stix_data, list):
-        # STIX objects are in a list- recurse on each object
-        for stix_obj in stix_data:
-            _add(store, stix_obj)
-=======
+        version (str): Which STIX2 version to lock the parser to. (e.g. "2.0",
+            "2.1"). If None, the library makes the best effort to figure
+            out the spec representation of the object.
+
+    """
     if isinstance(stix_data, list):
         # STIX objects are in a list- recurse on each object
         for stix_obj in stix_data:
@@ -67,7 +48,6 @@
         # map to a family, so we can track multiple versions.
         if _is_marking(stix_obj):
             store._data[stix_obj.id] = stix_obj
->>>>>>> 3084c9f5
 
         else:
             if stix_obj.id in store._data:
@@ -145,11 +125,7 @@
         self._data = {}
 
         if stix_data:
-<<<<<<< HEAD
-            _add(self, stix_data)
-=======
-            _add(self, stix_data, allow_custom, version=version)
->>>>>>> 3084c9f5
+            _add(self, stix_data, allow_custom)
 
         super(MemoryStore, self).__init__(
             source=MemorySource(stix_data=self._data, allow_custom=allow_custom, _store=True),
@@ -208,29 +184,26 @@
 
         if _store:
             self._data = stix_data
-<<<<<<< HEAD
-        elif stix_data:
-            _add(self, stix_data)
-
-    def add(self, stix_data):
-        _add(self, stix_data)
-=======
         else:
             self._data = {}
             if stix_data:
-                _add(self, stix_data, allow_custom, version=version)
-
-    def add(self, stix_data, version=None):
-        _add(self, stix_data, self.allow_custom, version)
->>>>>>> 3084c9f5
+                _add(self, stix_data, allow_custom)
+
+    def add(self, stix_data):
+        _add(self, stix_data, self.allow_custom)
     add.__doc__ = _add.__doc__
 
     def save_to_file(self, path, encoding='utf-8'):
         path = os.path.abspath(path)
-        all_objs = list(self._data.values())
+
+        all_objs = list(itertools.chain.from_iterable(
+            value.all_versions.values() if isinstance(value, _ObjectFamily)
+            else [value]
+            for value in self._data.values()
+        ))
 
         if any('spec_version' in x for x in all_objs):
-            bundle = Bundle(all_objs, allow_custom=self.allow_custom)
+            bundle = v21.Bundle(all_objs, allow_custom=self.allow_custom)
         else:
             bundle = v20.Bundle(all_objs, allow_custom=self.allow_custom)
 
@@ -241,22 +214,9 @@
         if os.path.isdir(path):
             path = os.path.join(path, bundle['id'] + '.json')
 
-<<<<<<< HEAD
         with io.open(path, 'w', encoding=encoding) as f:
             bundle = bundle.serialize(pretty=True, encoding=encoding, ensure_ascii=False)
             f.write(bundle)
-=======
-        all_objs = itertools.chain.from_iterable(
-            value.all_versions.values() if isinstance(value, _ObjectFamily)
-            else [value]
-            for value in self._data.values()
-        )
-
-        if not os.path.exists(os.path.dirname(file_path)):
-            os.makedirs(os.path.dirname(file_path))
-        with open(file_path, "w") as f:
-            f.write(str(Bundle(list(all_objs), allow_custom=self.allow_custom)))
->>>>>>> 3084c9f5
     save_to_file.__doc__ = MemoryStore.save_to_file.__doc__
 
 
@@ -288,15 +248,10 @@
 
         if _store:
             self._data = stix_data
-<<<<<<< HEAD
-        elif stix_data:
-            _add(self, stix_data)
-=======
         else:
             self._data = {}
             if stix_data:
-                _add(self, stix_data, allow_custom, version=version)
->>>>>>> 3084c9f5
+                _add(self, stix_data, allow_custom)
 
     def get(self, stix_id, _composite_filters=None):
         """Retrieve STIX object from in-memory dict via STIX ID.
@@ -312,17 +267,12 @@
         """
         stix_obj = None
 
-<<<<<<< HEAD
-        # if there are filters from the composite level, process full query
-        query = [Filter('id', '=', stix_id)]
-=======
         if _is_marking(stix_id):
             stix_obj = self._data.get(stix_id)
         else:
             object_family = self._data.get(stix_id)
             if object_family:
                 stix_obj = object_family.latest_version
->>>>>>> 3084c9f5
 
         if stix_obj:
             all_filters = list(
@@ -390,14 +340,7 @@
                 the CompositeDataSource, not user supplied
 
         Returns:
-<<<<<<< HEAD
-            (list): list of STIX objects that matches the supplied
-                query. As the MemoryStore(i.e. MemorySink) adds STIX objects
-                to memory as they are supplied (either as python dictionary or
-                STIX object), it is returned in the same form as it as added.
-=======
             (list): list of STIX objects that match the supplied query.
->>>>>>> 3084c9f5
 
         """
         query = FilterSet(query)
@@ -419,24 +362,9 @@
 
         return all_data
 
-<<<<<<< HEAD
     def load_from_file(self, file_path):
-        stix_data = json.load(open(os.path.abspath(file_path), 'r'))
-
-        if stix_data['type'] == 'bundle':
-            for stix_obj in stix_data['objects']:
-                _add(self, stix_data=parse(stix_obj, allow_custom=self.allow_custom))
-        else:
-            _add(self, stix_data=parse(stix_data, allow_custom=self.allow_custom))
-=======
-    def load_from_file(self, file_path, version=None):
         with open(os.path.abspath(file_path), "r") as f:
             stix_data = json.load(f)
 
-        # Override user version selection if loading a bundle
-        if stix_data["type"] == "bundle":
-            version = stix_data["spec_version"]
-
-        _add(self, stix_data, self.allow_custom, version)
->>>>>>> 3084c9f5
+        _add(self, stix_data, self.allow_custom)
     load_from_file.__doc__ = MemoryStore.load_from_file.__doc__