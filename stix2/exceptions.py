--- conflicted
+++ resolved
@@ -51,7 +51,6 @@
         super(ImmutableError, self).__init__("Cannot modify properties after creation.")
 
 
-<<<<<<< HEAD
 class DictionaryKeyError(STIXError, ValueError):
     """Dictionary key does not conform to the correct format."""
 
@@ -77,7 +76,8 @@
     def __str__(self):
         msg = "Invalid object reference for '{0.cls.__name__}:{0.prop_name}': {0.reason}"
         return msg.format(self)
-=======
+
+
 class UnmodifiablePropertyError(STIXError, ValueError):
     """Attempted to modify an unmodifiable property of object when creating a new version"""
 
@@ -101,5 +101,4 @@
         if self.called_by == "revoke":
             return "Cannot revoke an already revoked object."
         else:
-            return "Cannot create a new version of a revoked object."
->>>>>>> 85b5a197
+            return "Cannot create a new version of a revoked object."