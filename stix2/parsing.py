"""STIX2 Core parsing methods."""

import copy

from . import registry
from .exceptions import ParseError
from .utils import _get_dict


def parse(data, allow_custom=False, version=None):
    """Convert a string, dict or file-like object into a STIX object.

    Args:
        data (str, dict, file-like object): The STIX 2 content to be parsed.
        allow_custom (bool): Whether to allow custom properties as well unknown
            custom objects. Note that unknown custom objects cannot be parsed
            into STIX objects, and will be returned as is. Default: False.
        version (str): If present, it forces the parser to use the version
            provided. Otherwise, the library will make the best effort based
            on checking the "spec_version" property. If none of the above are
            possible, it will use the default version specified by the library.

    Returns:
        An instantiated Python STIX object.

    Warnings:
        'allow_custom=True' will allow for the return of any supplied STIX
        dict(s) that cannot be found to map to any known STIX object types
        (both STIX2 domain objects or defined custom STIX2 objects); NO
        validation is done. This is done to allow the processing of possibly
        unknown custom STIX objects (example scenario: I need to query a
        third-party TAXII endpoint that could provide custom STIX objects that
        I don't know about ahead of time)

    """
    # convert STIX object to dict, if not already
    obj = _get_dict(data)

    # convert dict to full python-stix2 obj
    obj = dict_to_stix2(obj, allow_custom, version)

    return obj


def _detect_spec_version(stix_dict):
    """
    Given a dict representing a STIX object, try to detect what spec version
    it is likely to comply with.

    :param stix_dict: A dict with some STIX content.  Must at least have a
        "type" property.
    :return: A string in "vXX" format, where "XX" indicates the spec version,
        e.g. "v20", "v21", etc.
    """

    obj_type = stix_dict["type"]

    if 'spec_version' in stix_dict:
        # For STIX 2.0, applies to bundles only.
        # For STIX 2.1+, applies to SCOs, SDOs, SROs, and markings only.
        v = 'v' + stix_dict['spec_version'].replace('.', '')
    elif "id" not in stix_dict:
        # Only 2.0 SCOs don't have ID properties
        v = "v20"
    elif obj_type == 'bundle':
        # Bundle without a spec_version property: must be 2.1.  But to
        # future-proof, use max version over all contained SCOs, with 2.1
        # minimum.
        v = max(
            "v21",
            max(
                _detect_spec_version(obj) for obj in stix_dict["objects"]
            ),
        )
    elif obj_type in registry.STIX2_OBJ_MAPS["v21"]["observables"]:
        # Non-bundle object with an ID and without spec_version.  Could be a
        # 2.1 SCO or 2.0 SDO/SRO/marking.  Check for 2.1 SCO...
        v = "v21"
    else:
        # Not a 2.1 SCO; must be a 2.0 object.
        v = "v20"

    return v


def dict_to_stix2(stix_dict, allow_custom=False, version=None):
    """convert dictionary to full python-stix2 object

    Args:
        stix_dict (dict): a python dictionary of a STIX object
            that (presumably) is semantically correct to be parsed
            into a full python-stix2 obj
        allow_custom (bool): Whether to allow custom properties as well
            unknown custom objects. Note that unknown custom objects cannot
            be parsed into STIX objects, and will be returned as is.
            Default: False.
        version (str): If present, it forces the parser to use the version
            provided. Otherwise, the library will make the best effort based
            on checking the "spec_version" property. If none of the above are
            possible, it will use the default version specified by the library.

    Returns:
        An instantiated Python STIX object

    Warnings:
        'allow_custom=True' will allow for the return of any supplied STIX
        dict(s) that cannot be found to map to any known STIX object types
        (both STIX2 domain objects or defined custom STIX2 objects); NO
        validation is done. This is done to allow the processing of
        possibly unknown custom STIX objects (example scenario: I need to
        query a third-party TAXII endpoint that could provide custom STIX
        objects that I don't know about ahead of time)

    """
    if 'type' not in stix_dict:
        raise ParseError("Can't parse object with no 'type' property: %s" % str(stix_dict))

    if version:
        # If the version argument was passed, override other approaches.
        v = 'v' + version.replace('.', '')
    else:
        v = _detect_spec_version(stix_dict)

    OBJ_MAP = dict(
        registry.STIX2_OBJ_MAPS[v]['objects'],
        **registry.STIX2_OBJ_MAPS[v]['observables']
    )

    try:
        obj_class = OBJ_MAP[stix_dict['type']]
    except KeyError:
        if allow_custom:
            # flag allows for unknown custom objects too, but will not
            # be parsed into STIX object, returned as is
            return stix_dict
        raise ParseError("Can't parse unknown object type '%s'! For custom types, use the CustomObject decorator." % stix_dict['type'])

    return obj_class(allow_custom=allow_custom, **stix_dict)


def parse_observable(data, _valid_refs=None, allow_custom=False, version=None):
    """Deserialize a string or file-like object into a STIX Cyber Observable
    object.

    Args:
        data (str, dict, file-like object): The STIX2 content to be parsed.
        _valid_refs: A list of object references valid for the scope of the
            object being parsed. Use empty list if no valid refs are present.
        allow_custom (bool): Whether to allow custom properties or not.
            Default: False.
        version (str): If present, it forces the parser to use the version
            provided. Otherwise, the default version specified by the library
            will be used.

    Returns:
        An instantiated Python STIX Cyber Observable object.

    """
    obj = _get_dict(data)

    if 'type' not in obj:
        raise ParseError("Can't parse observable with no 'type' property: %s" % str(obj))

    # get deep copy since we are going modify the dict and might
    # modify the original dict as _get_dict() does not return new
    # dict when passed a dict
    obj = copy.deepcopy(obj)

    obj['_valid_refs'] = _valid_refs or []

    if version:
        # If the version argument was passed, override other approaches.
        v = 'v' + version.replace('.', '')
    else:
        v = _detect_spec_version(obj)

    try:
        OBJ_MAP_OBSERVABLE = registry.STIX2_OBJ_MAPS[v]['observables']
        obj_class = OBJ_MAP_OBSERVABLE[obj['type']]
    except KeyError:
        if allow_custom:
            # flag allows for unknown custom objects too, but will not
            # be parsed into STIX observable object, just returned as is
            return obj
        raise ParseError(
            "Can't parse unknown observable type '%s'! For custom observables, "
            "use the CustomObservable decorator." % obj['type'],
        )

<<<<<<< HEAD
    return obj_class(allow_custom=allow_custom, **obj)
=======
    return obj_class(allow_custom=allow_custom, **obj)


def _register_object(new_type, version=stix2.DEFAULT_VERSION):
    """Register a custom STIX Object type.

    Args:
        new_type (class): A class to register in the Object map.
        version (str): Which STIX2 version to use. (e.g. "2.0", "2.1"). If
            None, use latest version.

    Raises:
        ValueError: If the class being registered wasn't created with the
            @CustomObject decorator.
        DuplicateRegistrationError: If the class has already been registered.

    """

    if not issubclass(new_type, _DomainObject):
        raise ValueError(
            "'%s' must be created with the @CustomObject decorator." %
            new_type.__name__,
        )

    properties = new_type._properties

    if version == "2.1":
        for prop_name, prop in properties.items():
            if not re.match(PREFIX_21_REGEX, prop_name):
                raise ValueError("Property name '%s' must begin with an alpha character" % prop_name)

    if version:
        v = 'v' + version.replace('.', '')
    else:
        # Use default version (latest) if no version was provided.
        v = 'v' + stix2.DEFAULT_VERSION.replace('.', '')

    OBJ_MAP = STIX2_OBJ_MAPS[v]['objects']
    if new_type._type in OBJ_MAP.keys():
        raise DuplicateRegistrationError("STIX Object", new_type._type)
    OBJ_MAP[new_type._type] = new_type


def _register_marking(new_marking, version=stix2.DEFAULT_VERSION):
    """Register a custom STIX Marking Definition type.

    Args:
        new_marking (class): A class to register in the Marking map.
        version (str): Which STIX2 version to use. (e.g. "2.0", "2.1"). If
            None, use latest version.

    """

    mark_type = new_marking._type
    properties = new_marking._properties

    stix2.properties._validate_type(mark_type, version)

    if version == "2.1":
        for prop_name, prop_value in properties.items():
            if not re.match(PREFIX_21_REGEX, prop_name):
                raise ValueError("Property name '%s' must begin with an alpha character." % prop_name)

    if version:
        v = 'v' + version.replace('.', '')
    else:
        # Use default version (latest) if no version was provided.
        v = 'v' + stix2.DEFAULT_VERSION.replace('.', '')

    OBJ_MAP_MARKING = STIX2_OBJ_MAPS[v]['markings']
    if mark_type in OBJ_MAP_MARKING.keys():
        raise DuplicateRegistrationError("STIX Marking", mark_type)
    OBJ_MAP_MARKING[mark_type] = new_marking


def _register_observable(new_observable, version=stix2.DEFAULT_VERSION):
    """Register a custom STIX Cyber Observable type.

    Args:
        new_observable (class): A class to register in the Observables map.
        version (str): Which STIX2 version to use. (e.g. "2.0", "2.1"). If
            None, use latest version.

    """
    properties = new_observable._properties

    if version == "2.0":
        # If using STIX2.0, check properties ending in "_ref/s" are ObjectReferenceProperties
        for prop_name, prop in properties.items():
            if prop_name.endswith('_ref') and ('ObjectReferenceProperty' not in get_class_hierarchy_names(prop)):
                raise ValueError(
                    "'%s' is named like an object reference property but "
                    "is not an ObjectReferenceProperty." % prop_name,
                )
            elif (
                prop_name.endswith('_refs') and (
                    'ListProperty' not in get_class_hierarchy_names(prop) or
                    'ObjectReferenceProperty' not in get_class_hierarchy_names(prop.contained)
                )
            ):
                raise ValueError(
                    "'%s' is named like an object reference list property but "
                    "is not a ListProperty containing ObjectReferenceProperty." % prop_name,
                )
    else:
        # If using STIX2.1 (or newer...), check properties ending in "_ref/s" are ReferenceProperties
        for prop_name, prop in properties.items():
            if not re.match(PREFIX_21_REGEX, prop_name):
                raise ValueError("Property name '%s' must begin with an alpha character." % prop_name)
            elif prop_name.endswith('_ref') and ('ReferenceProperty' not in get_class_hierarchy_names(prop)):
                raise ValueError(
                    "'%s' is named like a reference property but "
                    "is not a ReferenceProperty." % prop_name,
                )
            elif (
                prop_name.endswith('_refs') and (
                    'ListProperty' not in get_class_hierarchy_names(prop) or
                    'ReferenceProperty' not in get_class_hierarchy_names(prop.contained)
                )
            ):
                raise ValueError(
                    "'%s' is named like a reference list property but "
                    "is not a ListProperty containing ReferenceProperty." % prop_name,
                )

    if version:
        v = 'v' + version.replace('.', '')
    else:
        # Use default version (latest) if no version was provided.
        v = 'v' + stix2.DEFAULT_VERSION.replace('.', '')

    OBJ_MAP_OBSERVABLE = STIX2_OBJ_MAPS[v]['observables']
    if new_observable._type in OBJ_MAP_OBSERVABLE.keys():
        raise DuplicateRegistrationError("Cyber Observable", new_observable._type)
    OBJ_MAP_OBSERVABLE[new_observable._type] = new_observable


def _register_observable_extension(
    observable, new_extension, version=stix2.DEFAULT_VERSION,
):
    """Register a custom extension to a STIX Cyber Observable type.

    Args:
        observable: An observable class or instance
        new_extension (class): A class to register in the Observables
            Extensions map.
        version (str): Which STIX2 version to use. (e.g. "2.0", "2.1").
            Defaults to the latest supported version.

    """
    obs_class = observable if isinstance(observable, type) else \
        type(observable)
    ext_type = new_extension._type
    properties = new_extension._properties

    if not issubclass(obs_class, _Observable):
        raise ValueError("'observable' must be a valid Observable class!")

    stix2.properties._validate_type(ext_type, version)

    if not new_extension._properties:
        raise ValueError(
            "Invalid extension: must define at least one property: " +
            ext_type,
        )

    if version == "2.1":
        if not ext_type.endswith('-ext'):
            raise ValueError(
                "Invalid extension type name '%s': must end with '-ext'." %
                ext_type,
            )

        for prop_name, prop_value in properties.items():
            if not re.match(PREFIX_21_REGEX, prop_name):
                raise ValueError("Property name '%s' must begin with an alpha character." % prop_name)

    v = 'v' + version.replace('.', '')

    try:
        observable_type = observable._type
    except AttributeError:
        raise ValueError(
            "Unknown observable type. Custom observables must be "
            "created with the @CustomObservable decorator.",
        )

    OBJ_MAP_OBSERVABLE = STIX2_OBJ_MAPS[v]['observables']
    EXT_MAP = STIX2_OBJ_MAPS[v]['observable-extensions']

    try:
        if ext_type in EXT_MAP[observable_type].keys():
            raise DuplicateRegistrationError("Observable Extension", ext_type)
        EXT_MAP[observable_type][ext_type] = new_extension
    except KeyError:
        if observable_type not in OBJ_MAP_OBSERVABLE:
            raise ValueError(
                "Unknown observable type '%s'. Custom observables "
                "must be created with the @CustomObservable decorator."
                % observable_type,
            )
        else:
            EXT_MAP[observable_type] = {ext_type: new_extension}


def _collect_stix2_mappings():
    """Navigate the package once and retrieve all object mapping dicts for each
    v2X package. Includes OBJ_MAP, OBJ_MAP_OBSERVABLE, EXT_MAP."""
    if not STIX2_OBJ_MAPS:
        top_level_module = importlib.import_module('stix2')
        path = top_level_module.__path__
        prefix = str(top_level_module.__name__) + '.'

        for module_loader, name, is_pkg in pkgutil.walk_packages(path=path, prefix=prefix):
            ver = name.split('.')[1]
            if re.match(r'^stix2\.v2[0-9]$', name) and is_pkg:
                mod = importlib.import_module(name, str(top_level_module.__name__))
                STIX2_OBJ_MAPS[ver] = {}
                STIX2_OBJ_MAPS[ver]['objects'] = mod.OBJ_MAP
                STIX2_OBJ_MAPS[ver]['observables'] = mod.OBJ_MAP_OBSERVABLE
                STIX2_OBJ_MAPS[ver]['observable-extensions'] = mod.EXT_MAP
            elif re.match(r'^stix2\.v2[0-9]\.common$', name) and is_pkg is False:
                mod = importlib.import_module(name, str(top_level_module.__name__))
                STIX2_OBJ_MAPS[ver]['markings'] = mod.OBJ_MAP_MARKING
>>>>>>> 9ed62699
<|MERGE_RESOLUTION|>--- conflicted
+++ resolved
@@ -187,231 +187,4 @@
             "use the CustomObservable decorator." % obj['type'],
         )
 
-<<<<<<< HEAD
-    return obj_class(allow_custom=allow_custom, **obj)
-=======
-    return obj_class(allow_custom=allow_custom, **obj)
-
-
-def _register_object(new_type, version=stix2.DEFAULT_VERSION):
-    """Register a custom STIX Object type.
-
-    Args:
-        new_type (class): A class to register in the Object map.
-        version (str): Which STIX2 version to use. (e.g. "2.0", "2.1"). If
-            None, use latest version.
-
-    Raises:
-        ValueError: If the class being registered wasn't created with the
-            @CustomObject decorator.
-        DuplicateRegistrationError: If the class has already been registered.
-
-    """
-
-    if not issubclass(new_type, _DomainObject):
-        raise ValueError(
-            "'%s' must be created with the @CustomObject decorator." %
-            new_type.__name__,
-        )
-
-    properties = new_type._properties
-
-    if version == "2.1":
-        for prop_name, prop in properties.items():
-            if not re.match(PREFIX_21_REGEX, prop_name):
-                raise ValueError("Property name '%s' must begin with an alpha character" % prop_name)
-
-    if version:
-        v = 'v' + version.replace('.', '')
-    else:
-        # Use default version (latest) if no version was provided.
-        v = 'v' + stix2.DEFAULT_VERSION.replace('.', '')
-
-    OBJ_MAP = STIX2_OBJ_MAPS[v]['objects']
-    if new_type._type in OBJ_MAP.keys():
-        raise DuplicateRegistrationError("STIX Object", new_type._type)
-    OBJ_MAP[new_type._type] = new_type
-
-
-def _register_marking(new_marking, version=stix2.DEFAULT_VERSION):
-    """Register a custom STIX Marking Definition type.
-
-    Args:
-        new_marking (class): A class to register in the Marking map.
-        version (str): Which STIX2 version to use. (e.g. "2.0", "2.1"). If
-            None, use latest version.
-
-    """
-
-    mark_type = new_marking._type
-    properties = new_marking._properties
-
-    stix2.properties._validate_type(mark_type, version)
-
-    if version == "2.1":
-        for prop_name, prop_value in properties.items():
-            if not re.match(PREFIX_21_REGEX, prop_name):
-                raise ValueError("Property name '%s' must begin with an alpha character." % prop_name)
-
-    if version:
-        v = 'v' + version.replace('.', '')
-    else:
-        # Use default version (latest) if no version was provided.
-        v = 'v' + stix2.DEFAULT_VERSION.replace('.', '')
-
-    OBJ_MAP_MARKING = STIX2_OBJ_MAPS[v]['markings']
-    if mark_type in OBJ_MAP_MARKING.keys():
-        raise DuplicateRegistrationError("STIX Marking", mark_type)
-    OBJ_MAP_MARKING[mark_type] = new_marking
-
-
-def _register_observable(new_observable, version=stix2.DEFAULT_VERSION):
-    """Register a custom STIX Cyber Observable type.
-
-    Args:
-        new_observable (class): A class to register in the Observables map.
-        version (str): Which STIX2 version to use. (e.g. "2.0", "2.1"). If
-            None, use latest version.
-
-    """
-    properties = new_observable._properties
-
-    if version == "2.0":
-        # If using STIX2.0, check properties ending in "_ref/s" are ObjectReferenceProperties
-        for prop_name, prop in properties.items():
-            if prop_name.endswith('_ref') and ('ObjectReferenceProperty' not in get_class_hierarchy_names(prop)):
-                raise ValueError(
-                    "'%s' is named like an object reference property but "
-                    "is not an ObjectReferenceProperty." % prop_name,
-                )
-            elif (
-                prop_name.endswith('_refs') and (
-                    'ListProperty' not in get_class_hierarchy_names(prop) or
-                    'ObjectReferenceProperty' not in get_class_hierarchy_names(prop.contained)
-                )
-            ):
-                raise ValueError(
-                    "'%s' is named like an object reference list property but "
-                    "is not a ListProperty containing ObjectReferenceProperty." % prop_name,
-                )
-    else:
-        # If using STIX2.1 (or newer...), check properties ending in "_ref/s" are ReferenceProperties
-        for prop_name, prop in properties.items():
-            if not re.match(PREFIX_21_REGEX, prop_name):
-                raise ValueError("Property name '%s' must begin with an alpha character." % prop_name)
-            elif prop_name.endswith('_ref') and ('ReferenceProperty' not in get_class_hierarchy_names(prop)):
-                raise ValueError(
-                    "'%s' is named like a reference property but "
-                    "is not a ReferenceProperty." % prop_name,
-                )
-            elif (
-                prop_name.endswith('_refs') and (
-                    'ListProperty' not in get_class_hierarchy_names(prop) or
-                    'ReferenceProperty' not in get_class_hierarchy_names(prop.contained)
-                )
-            ):
-                raise ValueError(
-                    "'%s' is named like a reference list property but "
-                    "is not a ListProperty containing ReferenceProperty." % prop_name,
-                )
-
-    if version:
-        v = 'v' + version.replace('.', '')
-    else:
-        # Use default version (latest) if no version was provided.
-        v = 'v' + stix2.DEFAULT_VERSION.replace('.', '')
-
-    OBJ_MAP_OBSERVABLE = STIX2_OBJ_MAPS[v]['observables']
-    if new_observable._type in OBJ_MAP_OBSERVABLE.keys():
-        raise DuplicateRegistrationError("Cyber Observable", new_observable._type)
-    OBJ_MAP_OBSERVABLE[new_observable._type] = new_observable
-
-
-def _register_observable_extension(
-    observable, new_extension, version=stix2.DEFAULT_VERSION,
-):
-    """Register a custom extension to a STIX Cyber Observable type.
-
-    Args:
-        observable: An observable class or instance
-        new_extension (class): A class to register in the Observables
-            Extensions map.
-        version (str): Which STIX2 version to use. (e.g. "2.0", "2.1").
-            Defaults to the latest supported version.
-
-    """
-    obs_class = observable if isinstance(observable, type) else \
-        type(observable)
-    ext_type = new_extension._type
-    properties = new_extension._properties
-
-    if not issubclass(obs_class, _Observable):
-        raise ValueError("'observable' must be a valid Observable class!")
-
-    stix2.properties._validate_type(ext_type, version)
-
-    if not new_extension._properties:
-        raise ValueError(
-            "Invalid extension: must define at least one property: " +
-            ext_type,
-        )
-
-    if version == "2.1":
-        if not ext_type.endswith('-ext'):
-            raise ValueError(
-                "Invalid extension type name '%s': must end with '-ext'." %
-                ext_type,
-            )
-
-        for prop_name, prop_value in properties.items():
-            if not re.match(PREFIX_21_REGEX, prop_name):
-                raise ValueError("Property name '%s' must begin with an alpha character." % prop_name)
-
-    v = 'v' + version.replace('.', '')
-
-    try:
-        observable_type = observable._type
-    except AttributeError:
-        raise ValueError(
-            "Unknown observable type. Custom observables must be "
-            "created with the @CustomObservable decorator.",
-        )
-
-    OBJ_MAP_OBSERVABLE = STIX2_OBJ_MAPS[v]['observables']
-    EXT_MAP = STIX2_OBJ_MAPS[v]['observable-extensions']
-
-    try:
-        if ext_type in EXT_MAP[observable_type].keys():
-            raise DuplicateRegistrationError("Observable Extension", ext_type)
-        EXT_MAP[observable_type][ext_type] = new_extension
-    except KeyError:
-        if observable_type not in OBJ_MAP_OBSERVABLE:
-            raise ValueError(
-                "Unknown observable type '%s'. Custom observables "
-                "must be created with the @CustomObservable decorator."
-                % observable_type,
-            )
-        else:
-            EXT_MAP[observable_type] = {ext_type: new_extension}
-
-
-def _collect_stix2_mappings():
-    """Navigate the package once and retrieve all object mapping dicts for each
-    v2X package. Includes OBJ_MAP, OBJ_MAP_OBSERVABLE, EXT_MAP."""
-    if not STIX2_OBJ_MAPS:
-        top_level_module = importlib.import_module('stix2')
-        path = top_level_module.__path__
-        prefix = str(top_level_module.__name__) + '.'
-
-        for module_loader, name, is_pkg in pkgutil.walk_packages(path=path, prefix=prefix):
-            ver = name.split('.')[1]
-            if re.match(r'^stix2\.v2[0-9]$', name) and is_pkg:
-                mod = importlib.import_module(name, str(top_level_module.__name__))
-                STIX2_OBJ_MAPS[ver] = {}
-                STIX2_OBJ_MAPS[ver]['objects'] = mod.OBJ_MAP
-                STIX2_OBJ_MAPS[ver]['observables'] = mod.OBJ_MAP_OBSERVABLE
-                STIX2_OBJ_MAPS[ver]['observable-extensions'] = mod.EXT_MAP
-            elif re.match(r'^stix2\.v2[0-9]\.common$', name) and is_pkg is False:
-                mod = importlib.import_module(name, str(top_level_module.__name__))
-                STIX2_OBJ_MAPS[ver]['markings'] = mod.OBJ_MAP_MARKING
->>>>>>> 9ed62699
+    return obj_class(allow_custom=allow_custom, **obj)