"""
Python STIX 2.0 Sources

Classes:
    DataStore
    DataSink
    DataSource
    STIXCommonPropertyFilters

TODO:Test everything

Notes:
    add_filter(), remove_filter(), deduplicate() - if these functions remain
    the exact same for DataSource, DataSink, CompositeDataSource etc... -> just
    make those functions an interface to inherit?

"""

import collections
import copy
import uuid

from six import iteritems


class Filter(collections.namedtuple("Filter", ['field', 'op', 'value'])):
    __slots__ = ()

    def __new__(cls, field, op, value):
        # If value is a list, convert it to a tuple so it is hashable.
        if isinstance(value, list):
            value = tuple(value)
        self = super(Filter, cls).__new__(cls, field, op, value)
        return self


def make_id():
    return str(uuid.uuid4())


<<<<<<< HEAD
# Currently, only STIX 2.0 common SDO fields (that are not complex objects)
=======
# Currently, only STIX 2.0 common SDO fields (that are not compex objects)
>>>>>>> 95378b15
# are supported for filtering on
STIX_COMMON_FIELDS = [
    "created",
    "created_by_ref",
    "external_references.source_name",
    "external_references.description",
    "external_references.url",
    "external_references.hashes",
    "external_references.external_id",
    "granular_markings.marking_ref",
    "granular_markings.selectors",
    "id",
    "labels",
    "modified",
    "object_marking_refs",
    "revoked",
    "type",
    "granular_markings"
]

# Supported filter operations
FILTER_OPS = ['=', '!=', 'in', '>', '<', '>=', '<=']

# Supported filter value types
FILTER_VALUE_TYPES = [bool, dict, float, int, list, str, tuple]


class DataStore(object):
    """
    An implementer will create a concrete subclass from
    this abstract class for the specific data store.

    """
    def __init__(self, name="DataStore"):
        self.name = name
        self.id = make_id()
        self.source = None
        self.sink = None

    def get(self, stix_id):
        """
        Implement:
            Translate API get() call to the appropriate DataSource call

        Args:
            stix_id (str): the id of the STIX 2.0 object to retrieve. Should
                return a single object, the most recent version of the object
                specified by the "id".

        Returns:
            stix_obj (dictionary): the STIX object to be returned

        """
        return self.source.get(stix_id=stix_id)

    def all_versions(self, stix_id):
        """
        Implement:
            Translate all_versions() call to the appropriate DataSource call

        Args:
            stix_id (str): the id of the STIX 2.0 object to retrieve. Should
                return a single object, the most recent version of the object
                specified by the "id".

            _composite_filters (list): list of filters passed along from
                the Composite Data Filter.

        Returns:
            stix_objs (list): a list of STIX objects (where each object is a
                STIX object)

        """
        return self.source.all_versions(stix_id=stix_id)

    def query(self, query):
        """
        Fill:
            Implement the specific data source API calls, processing,
            functionality required for retrieving query from the data source

        Args:
            query (list): a list of filters (which collectively are the query)
                to conduct search on.

        Returns:
            stix_objs (list): a list of STIX objects (where each object is a
                STIX object)

        """
        return self.source.query(query=query)

    def add(self, stix_objs):
        """
        Fill:
            -translate add() to the appropriate DataSink call()

        """
        return self.sink.add(stix_objs=stix_objs)


class DataSink(object):
    """
    Abstract class for defining a data sink. Intended for subclassing into
    different sink components.

    Attributes:
        id (str): A unique UUIDv4 to identify this DataSink.
        name (str): The descriptive name that identifies this DataSink.

    """

    def __init__(self, name="DataSink"):
        self.name = name
        self.id = make_id()

    def add(self, stix_objs):
        """
        Fill:
            Implement the specific data sink API calls, processing,
            functionality required for adding data to the sink

        """
        raise NotImplementedError()


class DataSource(object):
    """
    Abstract class for defining a data source. Intended for subclassing into
    different source components.

    Attributes:
        id (str): A unique UUIDv4 to identify this DataSource.
        name (str): The descriptive name that identifies this DataSource.
        filters (dict): A collection of filters present in this DataSource.
        filter_allowed (dict): A collection of the allowed filters in this
            DataSource.

    """

    def __init__(self, name="DataSource"):
        self.name = name
        self.id = make_id()
        self.filters = set()

    def get(self, stix_id, _composite_filters=None):
        """
        Fill:
            Implement the specific data source API calls, processing,
            functionality required for retrieving data from the data source

        Args:
            stix_id (str): the id of the STIX 2.0 object to retrieve. Should
                return a single object, the most recent version of the object
                specified by the "id".

            _composite_filters (list): list of filters passed along from
                the Composite Data Filter.

        Returns:
            stix_obj (dictionary): the STIX object to be returned

        """
        raise NotImplementedError()

    def all_versions(self, stix_id, _composite_filters=None):
        """
        Fill:
            -Similar to get() except returns list of all object versions of
                the specified "id".

            -implement the specific data source API calls, processing,
            functionality required for retrieving data from the data source

        Args:
            stix_id (str): The id of the STIX 2.0 object to retrieve. Should
                return a list of objects, all the versions of the object
                specified by the "id".

            _composite_filters (list): list of filters passed from the
                Composite Data Source

        Returns:
            stix_objs (list): a list of STIX objects (where each object is a
                STIX object)

        """
        raise NotImplementedError()

    def query(self, query, _composite_filters=None):
        """
        Fill:
            -implement the specific data source API calls, processing,
            functionality required for retrieving query from the data source

        Args:
            query (list): a list of filters (which collectively are the query)
                to conduct search on

            _composite_filters (list): a list of filters passed from the
                Composite Data Source

        Returns:

        """
        raise NotImplementedError()

<<<<<<< HEAD
    def add_filter(self, filters):
        """Add/attach a filter to the Data Source instance
=======
    def add_filters(self, filters):
        """Add multiple filters to the DataSource.
>>>>>>> 95378b15

        Args:
            filter (list): list of filters (dict) to add to the Data Source.
        """
<<<<<<< HEAD
        status = []
        errors = []
        ids = []
        allowed = True

        for filter_ in filters:
            # check required filter components ('field', 'op', 'value') exist
            for field in FILTER_FIELDS:
                if field not in filter_.keys():
                    allowed = False
                    errors.append("Filter was missing a required field(key). Each filter requires 'field', 'op', 'value' keys.")
                    break

            if allowed:
                # no need for further checks if filter is missing parameters

                # check filter field is a supported STIX 2.0 common field
                if filter_['field'] not in STIX_COMMON_FIELDS:
                    allowed = False
                    errors.append("Filter 'field' is not a STIX 2.0 common property. Currently only STIX object common properties supported")

                # check filter operator is supported
                if filter_['op'] not in FILTER_OPS:
                    allowed = False
                    errors.append("Filter operation(from 'op' field) not supported")

                # check filter value type is supported
                if type(filter_['value']) not in FILTER_VALUE_TYPES:
                    allowed = False
                    errors.append("Filter 'value' type is not supported. The type(value) must be python immutable type or dictionary")

            # Filter is added regardless of whether it fits requirements
            # to be a common filter. This is done because some filters
            # may be added and used by third party Data Sources, where the
            # filtering may be conducted within those plugins, just not here

            id_ = make_id()
            filter_['id'] = id_
            self.filters[id_] = filter_
            ids.append(id_)

            if allowed:
                self.filter_allowed[id_] = True
                status.append({
                        "status": "added as a common filter",
                        "filter": filter_,
                        "data_source_name": self.name,
                        "data_source_id": self.id,
                    })
            else:
                self.filter_allowed[id_] = False
                status.append({
                    "status": "added but is not a common filter",
                    "filter": filter_,
                    "errors": copy.deepcopy(errors),
                    "data_source_name": self.name,
                    "data_source_id": self.id,
                })
                del errors[:]
=======
        for filter in filters:
            self.add_filter(filter)

    def add_filter(self, filter):
        """Add a filter."""
        # check filter field is a supported STIX 2.0 common field
        if filter.field not in STIX_COMMON_FIELDS:
            raise ValueError("Filter 'field' is not a STIX 2.0 common property. Currently only STIX object common properties supported")
>>>>>>> 95378b15

        # check filter operator is supported
        if filter.op not in FILTER_OPS:
            raise ValueError("Filter operation(from 'op' field) not supported")

        # check filter value type is supported
        if type(filter.value) not in FILTER_VALUE_TYPES:
            raise ValueError("Filter 'value' type is not supported. The type(value) must be python immutable type or dictionary")

<<<<<<< HEAD
    def remove_filter(self, filter_ids):
        """Remove/detach a filter from the Data Source instance

        Args:
            filter_ids (list): list of filter ids to detach/remove
                from Data Source.

        """
        for filter_id in filter_ids:
            try:
                if filter_id in self.filters:
                    del self.filters[filter_id]
                    del self.filter_allowed[filter_id]
            except KeyError:
                # filter 'id' not found list of filters attached to Data Source
                pass

        return

    def get_filters(self):
        """Return copy of all filters currently attached to Data Source

        TODO: make this a property?

        Returns:
            (list): a copy of all the filters(dict) which are attached
                to Data Source

        """
        return copy.deepcopy(list(self.filters.values()))
=======
        self.filters.add(filter)

    # TODO: Do we need a remove_filter function?
>>>>>>> 95378b15

    def apply_common_filters(self, stix_objs, query):
        """Evaluates filters against a set of STIX 2.0 objects

        Supports only STIX 2.0 common property fields

        Args:
            stix_objs (list): list of STIX objects to apply the query to
            query (list): list of filters (combined form complete query)

        Returns:
            (list): list of STIX objects that successfully evaluate against
                the query.

        """
        filtered_stix_objs = []

        # evaluate objects against filter
        for stix_obj in stix_objs:
            clean = True
            for filter_ in query:

                # skip filter as filter was identified (when added) as
                # not a common filter
                if filter_.field not in STIX_COMMON_FIELDS:
                    continue

                # check filter "field" is in STIX object - if cant be applied
                # due to STIX object, STIX object is discarded (i.e. did not
                # make it through the filter)
                if filter_.field not in stix_obj.keys():
                    clean = False
                    break
                try:
                    match = getattr(STIXCommonPropertyFilters, filter_.field)(filter_, stix_obj)
                    if not match:
                        clean = False
                        break
                    elif match == -1:
                        # error, filter operator not supported for specified field:
                        pass
                except Exception as e:
                    print(e)

            # if object unmarked after all filters, add it
            if clean:
                filtered_stix_objs.append(stix_obj)

        return filtered_stix_objs

    def deduplicate(self, stix_obj_list):
        """Deduplicate a list of STIX objects to a unique set

        Reduces a set of STIX objects to unique set by looking
        at 'id' and 'modified' fields - as a unique object version
        is determined by the combination of those fields

        Args:
            stix_obj_list (list): list of STIX objects (dicts)

        Returns:
            A list with a unique set of the passed list of STIX objects.

        """
        unique_objs = {}

        for obj in stix_obj_list:
            unique_objs[(obj['id'], obj['modified'])] = obj

        return list(unique_objs.values())


class CompositeDataSource(object):
    """Composite Data Source

    Acts as a controller for all the defined/configured STIX Data Sources
    e.g. a user can define n Data Sources - creating Data Source (objects)
    for each. There is only one instance of this for any python STIX 2.0
    application.

    Attributes:
        id (str): A UUIDv4 to identify this CompositeDataSource.
        name (str): The name that identifies this CompositeDataSource.
        data_sources (dict): A dictionary of DataSource objects; to be
            controlled and used by the Data Source Controller object.
        filters (dict): A collection of filters present in this
            CompositeDataSource.
        filter_allowed (dict): A collection of the allowed filters in this
            CompositeDataSource.

    """
    def __init__(self, name="CompositeDataSource"):
        """
        Creates a new STIX Data Source.

        Args:
            name (str): A string containing the name to attach in the
                CompositeDataSource instance.

        """
        self.id = make_id()
        self.name = name
        self.data_sources = {}
        self.filters = {}
        self.filter_allowed = {}

    def get(self, stix_id):
        """Retrieve STIX object by 'id'

        Federated retrieve method-iterates through all STIX data sources
        defined in the "data_sources" parameter. Each data source has a
        specific API retrieve-like function and associated parameters. This
        function does a federated retrieval and consolidation of the data
        returned from all the STIX data sources.

        Notes:
             A composite data source will pass its attached filters to
             each configured data source, pushing filtering to them to handle.

        Args:
            stix_id (str): the id of the STIX object to retrieve.

        Returns:
            stix_obj (dict): the STIX object to be returned.

        """
        all_data = []

        # for every configured Data Source, call its retrieve handler
        for ds_id, ds in iteritems(self.data_sources):
            data = ds.get(stix_id=stix_id, _composite_filters=self.filters.values())
            all_data.extend(data)

        # remove duplicate versions
        if len(all_data) > 0:
            all_data = self.deduplicate(all_data)

        # reduce to most recent version
        stix_obj = sorted(all_data, key=lambda k: k['modified'])[0]

        return stix_obj

    def all_versions(self, stix_id):
        """Retrieve STIX objects by 'id'

        Federated all_versions retrieve method - iterates through all STIX data
        sources defined in "data_sources"

        Notes:
            A composite data source will pass its attached filters to
            each configured data source, pushing filtering to them to handle

        Args:
            stix_id (str): id of the STIX objects to retrieve

        Returns:
            all_data (list): list of STIX objects that have the specified id

        """
        all_data = []

        # retrieve STIX objects from all configured data sources
        for ds_id, ds in iteritems(self.data_sources):
            data = ds.all_versions(stix_id=stix_id, _composite_filters=self.filters.values())
            all_data.extend(data)

        # remove exact duplicates (where duplicates are STIX 2.0 objects
        # with the same 'id' and 'modified' values)
        if len(all_data) > 0:
            all_data = self.deduplicate(all_data)

        return all_data

    def query(self, query=None):
        """Composite data source query

        Federate the query to all Data Sources attached to the
        Composite Data Source.

        Args:
            query (list): list of filters to search on

        Returns:
            all_data (list): list of STIX objects to be returned

        """
        if not query:
            query = []

        all_data = []

        # federate query to all attached data sources,
        # pass composite filters to id
        for ds_id, ds in iteritems(self.data_sources):
            data = ds.query(query=query, _composite_filters=self.filters.values())
            all_data.extend(data)

        # remove exact duplicates (where duplicates are STIX 2.0
        # objects with the same 'id' and 'modified' values)
        if len(all_data) > 0:
            all_data = self.deduplicate(all_data)

        return all_data

    def add_data_source(self, data_sources):
        """Add/attach Data Source to the Composite Data Source instance

        Args:
            data_sources (list): a list of Data Source objects to attach
                to the Composite Data Source

        """
        for ds in data_sources:
            if issubclass(ds, DataSource):
                if self.data_sources[ds['id']] in self.data_sources.keys():
                    # data source already attached to Composite Data Source
                    continue

                # add data source to Composite Data Source
                # (its id will be its key identifier)
                self.data_sources[ds['id']] = ds
            else:
                # the Data Source object is not a proper subclass
                # of DataSource Abstract Class
                # TODO: maybe log error?
                continue

        return

    def remove_data_source(self, data_source_ids):
        """Remove/detach Data Source from the Composite Data Source instance

        Args:
            data_source_ids (list): a list of Data Source
                id's(which are strings)

        Returns:

        """

        for id_ in data_source_ids:
            try:
                if self.data_sources[id_]:
                    del self.data_sources[id_]
            except KeyError:
                # Data Source 'id' was not found in CompositeDataSource's
                # list of data sources
                pass
        return

    @property
    def data_sources(self):
        """Return all attached Data Sources

        """
        return copy.deepcopy(self.data_sources.values())

<<<<<<< HEAD
    def add_filter(self, filters):
        """Add/attach a filter to the Composite Data Source instance

        Args:
            filters (list): list of filters (dict) to add to the Data Source

        Returns:
            status (list): list of status/error messages

        """
        status = []
        errors = []
        ids = []
        allowed = True

        for filter_ in filters:
            # check required filter components ("field", "op", "value") exist
            for field in FILTER_FIELDS:
                if field not in filter_.keys():
                    allowed = False
                    errors.append("Filter was missing a required field(key). Each filter requires 'field', 'op', 'value' keys.")
                    break

            if allowed:
                # no need for further checks if filter is missing parameters

                # check filter field is a supported STIX 2.0 common field
                if filter_['field'] not in STIX_COMMON_FIELDS:
                    allowed = False
                    errors.append("Filter 'field' is not a STIX 2.0 common property. Currently only STIX object common properties supported")

                # check filter operator is supported
                if filter_['op'] not in FILTER_OPS:
                    allowed = False
                    errors.append("Filter operation(from 'op' field) not supported")

                # check filter value type is supported
                if type(filter_['value']) not in FILTER_VALUE_TYPES:
                    allowed = False
                    errors.append("Filter 'value' type is not supported. The type(value) must be python immutable type or dictionary")

            # Filter is added regardless of whether it fits requirements
            # to be a common filter. This is done because some filters
            # may be added and used by third party Data Sources, where the
            # filtering may be conducted within those plugins, just not here

            id_ = make_id()
            filter_['id'] = id_
            self.filters['id_'] = filter_
            ids.append(id_)

            if allowed:
                self.filter_allowed[id_] = True
                status.append({
                        "status": "added as a common filter",
                        "filter": filter_,
                        "data_source_name": self.name,
                        "data_source_id": self.id
                    })
            else:
                self.filter_allowed[id_] = False
                status.append({
                    "status": "added but is not a common filter",
                    "filter": filter_,
                    "errors": errors,
                    "data_source_name": self.name,
                    "data_source_id": self.id
                })
                del errors[:]

            allowed = True

        return ids, status

    def remove_filter(self, filter_ids):
        """Remove/detach a filter from the Data Source instance

        Args:
            filter_ids (list): list of filter id's (which are strings)
                detach from the Composite Data Source.

        """
        for filter_id in filter_ids:
            try:
                if filter_id in self.filters:
                    del self.filters[filter_id]
                    del self.filter_allowed[filter_id]
            except KeyError:
                # filter id not found in list of filters
                # attached to the Composite Data Source
                pass

        return

    @property
    def filters(self):
        """Return filters attached to Composite Data Source

        Returns:
            (list): the list of filters currently attached to the Data Source

        """
        return copy.deepcopy(list(self.filters.values()))

=======
>>>>>>> 95378b15
    def deduplicate(self, stix_obj_list):
        """Deduplicate a list of STIX objects to a unique set

        Reduces a set of STIX objects to unique set by looking
        at 'id' and 'modified' fields - as a unique object version
        is determined by the combination of those fields

        Args:
            stix_obj_list (list): list of STIX objects (dicts)

        Returns:
            A list with a unique set of the passed list of STIX objects.

        """
        unique_objs = {}

        for obj in stix_obj_list:
            unique_objs[(obj["id"], obj["modified"])] = obj

        return list(unique_objs.values())


class STIXCommonPropertyFilters(object):
    """
    """
    @classmethod
    def _all(cls, filter_, stix_obj_field):
        """all filter operations (for filters whose value type can be applied to any operation type)"""
<<<<<<< HEAD
        if filter_["op"] == "=":
            return stix_obj_field == filter_["value"]
        elif filter_["op"] == "!=":
            return stix_obj_field != filter_["value"]
        elif filter_["op"] == "in":
            return stix_obj_field in filter_["value"]
        elif filter_["op"] == ">":
            return stix_obj_field > filter_["value"]
        elif filter_["op"] == "<":
            return stix_obj_field < filter_["value"]
        elif filter_["op"] == ">=":
            return stix_obj_field >= filter_["value"]
        elif filter_["op"] == "<=":
            return stix_obj_field <= filter_["value"]
=======
        if filter_.op == '=':
            return stix_obj_field == filter_.value
        elif filter_.op == "!=":
            return stix_obj_field != filter_.value
        elif filter_.op == "in":
            return stix_obj_field in filter_.value
        elif filter_.op == ">":
            return stix_obj_field > filter_.value
        elif filter_.op == "<":
            return stix_obj_field < filter_.value
        elif filter_.op == ">=":
            return stix_obj_field >= filter_.value
        elif filter_.op == "<=":
            return stix_obj_field <= filter_.value
>>>>>>> 95378b15
        else:
            return -1

    @classmethod
    def _id(cls, filter_, stix_obj_id):
        """base filter types"""
        if filter_.op == "=":
            return stix_obj_id == filter_.value
        elif filter_.op == "!=":
            return stix_obj_id != filter_.value
        else:
            return -1

    @classmethod
    def _boolean(cls, filter_, stix_obj_field):
        if filter_.op == "=":
            return stix_obj_field == filter_.value
        elif filter_.op == "!=":
            return stix_obj_field != filter_.value
        else:
            return -1

    @classmethod
    def _string(cls, filter_, stix_obj_field):
        return cls._all(filter_, stix_obj_field)

    @classmethod
    def _timestamp(cls, filter_, stix_obj_timestamp):
        return cls._all(filter_, stix_obj_timestamp)

    # STIX 2.0 Common Property filters
    @classmethod
    def created(cls, filter_, stix_obj):
        return cls._timestamp(filter_, stix_obj["created"])

    @classmethod
    def created_by_ref(cls, filter_, stix_obj):
        return cls._id(filter_, stix_obj["created_by_ref"])

    @classmethod
    def external_references(cls, filter_, stix_obj):
        """
        STIX object's can have a list of external references

        external_references properties:
            external_references.source_name (string)
            external_references.description (string)
            external_references.url (string)
            external_references.hashes (hash, but for filtering purposes, a string)
            external_references.external_id  (string)

        """
        for er in stix_obj["external_references"]:
            # grab er property name from filter field
            filter_field = filter_.field.split(".")[1]
            r = cls._string(filter_, er[filter_field])
            if r:
                return r
        return False

    @classmethod
    def granular_markings(cls, filter_, stix_obj):
        """
        STIX object's can have a list of granular marking references

        granular_markings properties:
            granular_markings.marking_ref (id)
            granular_markings.selectors  (string)

        """
        for gm in stix_obj["granular_markings"]:
            # grab gm property name from filter field
            filter_field = filter_.field.split(".")[1]

            if filter_field == "marking_ref":
                return cls._id(filter_, gm[filter_field])

            elif filter_field == "selectors":
                for selector in gm[filter_field]:
                    r = cls._string(filter_, selector)
                    if r:
                        return r
        return False

    @classmethod
    def id(cls, filter_, stix_obj):
        return cls._id(filter_, stix_obj["id"])

    @classmethod
    def labels(cls, filter_, stix_obj):
        for label in stix_obj["labels"]:
            r = cls._string(filter_, label)
            if r:
                return r
        return False

    @classmethod
    def modified(cls, filter_, stix_obj):
        return cls._timestamp(filter_, stix_obj["created"])

    @classmethod
    def object_markings_ref(cls, filter_, stix_obj):
        for marking_id in stix_obj["object_market_refs"]:
            r = cls._id(filter_, marking_id)
            if r:
                return r
        return False

    @classmethod
    def revoked(cls, filter_, stix_obj):
        return cls._boolean(filter_, stix_obj["revoked"])

    @classmethod
    def type(cls, filter_, stix_obj):
        return cls._string(filter_, stix_obj["type"])<|MERGE_RESOLUTION|>--- conflicted
+++ resolved
@@ -38,11 +38,7 @@
     return str(uuid.uuid4())
 
 
-<<<<<<< HEAD
 # Currently, only STIX 2.0 common SDO fields (that are not complex objects)
-=======
-# Currently, only STIX 2.0 common SDO fields (that are not compex objects)
->>>>>>> 95378b15
 # are supported for filtering on
 STIX_COMMON_FIELDS = [
     "created",
@@ -250,78 +246,12 @@
         """
         raise NotImplementedError()
 
-<<<<<<< HEAD
-    def add_filter(self, filters):
-        """Add/attach a filter to the Data Source instance
-=======
     def add_filters(self, filters):
         """Add multiple filters to the DataSource.
->>>>>>> 95378b15
 
         Args:
             filter (list): list of filters (dict) to add to the Data Source.
         """
-<<<<<<< HEAD
-        status = []
-        errors = []
-        ids = []
-        allowed = True
-
-        for filter_ in filters:
-            # check required filter components ('field', 'op', 'value') exist
-            for field in FILTER_FIELDS:
-                if field not in filter_.keys():
-                    allowed = False
-                    errors.append("Filter was missing a required field(key). Each filter requires 'field', 'op', 'value' keys.")
-                    break
-
-            if allowed:
-                # no need for further checks if filter is missing parameters
-
-                # check filter field is a supported STIX 2.0 common field
-                if filter_['field'] not in STIX_COMMON_FIELDS:
-                    allowed = False
-                    errors.append("Filter 'field' is not a STIX 2.0 common property. Currently only STIX object common properties supported")
-
-                # check filter operator is supported
-                if filter_['op'] not in FILTER_OPS:
-                    allowed = False
-                    errors.append("Filter operation(from 'op' field) not supported")
-
-                # check filter value type is supported
-                if type(filter_['value']) not in FILTER_VALUE_TYPES:
-                    allowed = False
-                    errors.append("Filter 'value' type is not supported. The type(value) must be python immutable type or dictionary")
-
-            # Filter is added regardless of whether it fits requirements
-            # to be a common filter. This is done because some filters
-            # may be added and used by third party Data Sources, where the
-            # filtering may be conducted within those plugins, just not here
-
-            id_ = make_id()
-            filter_['id'] = id_
-            self.filters[id_] = filter_
-            ids.append(id_)
-
-            if allowed:
-                self.filter_allowed[id_] = True
-                status.append({
-                        "status": "added as a common filter",
-                        "filter": filter_,
-                        "data_source_name": self.name,
-                        "data_source_id": self.id,
-                    })
-            else:
-                self.filter_allowed[id_] = False
-                status.append({
-                    "status": "added but is not a common filter",
-                    "filter": filter_,
-                    "errors": copy.deepcopy(errors),
-                    "data_source_name": self.name,
-                    "data_source_id": self.id,
-                })
-                del errors[:]
-=======
         for filter in filters:
             self.add_filter(filter)
 
@@ -330,7 +260,6 @@
         # check filter field is a supported STIX 2.0 common field
         if filter.field not in STIX_COMMON_FIELDS:
             raise ValueError("Filter 'field' is not a STIX 2.0 common property. Currently only STIX object common properties supported")
->>>>>>> 95378b15
 
         # check filter operator is supported
         if filter.op not in FILTER_OPS:
@@ -340,42 +269,9 @@
         if type(filter.value) not in FILTER_VALUE_TYPES:
             raise ValueError("Filter 'value' type is not supported. The type(value) must be python immutable type or dictionary")
 
-<<<<<<< HEAD
-    def remove_filter(self, filter_ids):
-        """Remove/detach a filter from the Data Source instance
-
-        Args:
-            filter_ids (list): list of filter ids to detach/remove
-                from Data Source.
-
-        """
-        for filter_id in filter_ids:
-            try:
-                if filter_id in self.filters:
-                    del self.filters[filter_id]
-                    del self.filter_allowed[filter_id]
-            except KeyError:
-                # filter 'id' not found list of filters attached to Data Source
-                pass
-
-        return
-
-    def get_filters(self):
-        """Return copy of all filters currently attached to Data Source
-
-        TODO: make this a property?
-
-        Returns:
-            (list): a copy of all the filters(dict) which are attached
-                to Data Source
-
-        """
-        return copy.deepcopy(list(self.filters.values()))
-=======
         self.filters.add(filter)
 
     # TODO: Do we need a remove_filter function?
->>>>>>> 95378b15
 
     def apply_common_filters(self, stix_objs, query):
         """Evaluates filters against a set of STIX 2.0 objects
@@ -633,113 +529,7 @@
         """
         return copy.deepcopy(self.data_sources.values())
 
-<<<<<<< HEAD
-    def add_filter(self, filters):
-        """Add/attach a filter to the Composite Data Source instance
-
-        Args:
-            filters (list): list of filters (dict) to add to the Data Source
-
-        Returns:
-            status (list): list of status/error messages
-
-        """
-        status = []
-        errors = []
-        ids = []
-        allowed = True
-
-        for filter_ in filters:
-            # check required filter components ("field", "op", "value") exist
-            for field in FILTER_FIELDS:
-                if field not in filter_.keys():
-                    allowed = False
-                    errors.append("Filter was missing a required field(key). Each filter requires 'field', 'op', 'value' keys.")
-                    break
-
-            if allowed:
-                # no need for further checks if filter is missing parameters
-
-                # check filter field is a supported STIX 2.0 common field
-                if filter_['field'] not in STIX_COMMON_FIELDS:
-                    allowed = False
-                    errors.append("Filter 'field' is not a STIX 2.0 common property. Currently only STIX object common properties supported")
-
-                # check filter operator is supported
-                if filter_['op'] not in FILTER_OPS:
-                    allowed = False
-                    errors.append("Filter operation(from 'op' field) not supported")
-
-                # check filter value type is supported
-                if type(filter_['value']) not in FILTER_VALUE_TYPES:
-                    allowed = False
-                    errors.append("Filter 'value' type is not supported. The type(value) must be python immutable type or dictionary")
-
-            # Filter is added regardless of whether it fits requirements
-            # to be a common filter. This is done because some filters
-            # may be added and used by third party Data Sources, where the
-            # filtering may be conducted within those plugins, just not here
-
-            id_ = make_id()
-            filter_['id'] = id_
-            self.filters['id_'] = filter_
-            ids.append(id_)
-
-            if allowed:
-                self.filter_allowed[id_] = True
-                status.append({
-                        "status": "added as a common filter",
-                        "filter": filter_,
-                        "data_source_name": self.name,
-                        "data_source_id": self.id
-                    })
-            else:
-                self.filter_allowed[id_] = False
-                status.append({
-                    "status": "added but is not a common filter",
-                    "filter": filter_,
-                    "errors": errors,
-                    "data_source_name": self.name,
-                    "data_source_id": self.id
-                })
-                del errors[:]
-
-            allowed = True
-
-        return ids, status
-
-    def remove_filter(self, filter_ids):
-        """Remove/detach a filter from the Data Source instance
-
-        Args:
-            filter_ids (list): list of filter id's (which are strings)
-                detach from the Composite Data Source.
-
-        """
-        for filter_id in filter_ids:
-            try:
-                if filter_id in self.filters:
-                    del self.filters[filter_id]
-                    del self.filter_allowed[filter_id]
-            except KeyError:
-                # filter id not found in list of filters
-                # attached to the Composite Data Source
-                pass
-
-        return
-
-    @property
-    def filters(self):
-        """Return filters attached to Composite Data Source
-
-        Returns:
-            (list): the list of filters currently attached to the Data Source
-
-        """
-        return copy.deepcopy(list(self.filters.values()))
-
-=======
->>>>>>> 95378b15
+
     def deduplicate(self, stix_obj_list):
         """Deduplicate a list of STIX objects to a unique set
 
@@ -768,23 +558,7 @@
     @classmethod
     def _all(cls, filter_, stix_obj_field):
         """all filter operations (for filters whose value type can be applied to any operation type)"""
-<<<<<<< HEAD
-        if filter_["op"] == "=":
-            return stix_obj_field == filter_["value"]
-        elif filter_["op"] == "!=":
-            return stix_obj_field != filter_["value"]
-        elif filter_["op"] == "in":
-            return stix_obj_field in filter_["value"]
-        elif filter_["op"] == ">":
-            return stix_obj_field > filter_["value"]
-        elif filter_["op"] == "<":
-            return stix_obj_field < filter_["value"]
-        elif filter_["op"] == ">=":
-            return stix_obj_field >= filter_["value"]
-        elif filter_["op"] == "<=":
-            return stix_obj_field <= filter_["value"]
-=======
-        if filter_.op == '=':
+        if filter_.op == "=":
             return stix_obj_field == filter_.value
         elif filter_.op == "!=":
             return stix_obj_field != filter_.value
@@ -798,7 +572,6 @@
             return stix_obj_field >= filter_.value
         elif filter_.op == "<=":
             return stix_obj_field <= filter_.value
->>>>>>> 95378b15
         else:
             return -1
 
