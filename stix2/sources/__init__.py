"""Python STIX 2.0 Sources

.. autosummary::
   :toctree: sources

   filesystem
   filters
   memory
   taxii

|
"""

from abc import ABCMeta, abstractmethod
import uuid

from six import with_metaclass

from stix2.sources.filters import Filter
from stix2.utils import deduplicate


def make_id():
    return str(uuid.uuid4())


class DataStore(object):
    """An implementer can subclass to create custom behavior from
    this class for the specific DataStores.

    Args:
        source (DataSource): An existing DataSource to use
             as this DataStore's DataSource component
        sink (DataSink): An existing DataSink to use
             as this DataStore's DataSink component

    Attributes:
        id (str): A unique UUIDv4 to identify this DataStore.
        source (DataSource): An object that implements DataSource class.
        sink (DataSink): An object that implements DataSink class.

    """
    def __init__(self, source=None, sink=None):
        super(DataStore, self).__init__()
        self.id = make_id()
        self.source = source
        self.sink = sink

<<<<<<< HEAD
    def get(self, stix_id, allow_custom=False):
=======
    def get(self, *args, **kwargs):
>>>>>>> c0669d7a
        """Retrieve the most recent version of a single STIX object by ID.

        Translate get() call to the appropriate DataSource call.

        Args:
            stix_id (str): the id of the STIX object to retrieve.
            allow_custom (bool): whether to retrieve custom objects/properties
                or not. Default: False.

        Returns:
            stix_obj: the single most recent version of the STIX
                object specified by the "id".

        """
<<<<<<< HEAD
        return self.source.get(stix_id, allow_custom=allow_custom)

    def all_versions(self, stix_id, allow_custom=False):
=======
        try:
            return self.source.get(*args, **kwargs)
        except AttributeError:
            raise AttributeError('%s has no data source to query' % self.__class__.__name__)

    def all_versions(self, *args, **kwargs):
>>>>>>> c0669d7a
        """Retrieve all versions of a single STIX object by ID.

        Translate all_versions() call to the appropriate DataSource call.

        Args:
            stix_id (str): the id of the STIX object to retrieve.
            allow_custom (bool): whether to retrieve custom objects/properties
                or not. Default: False.

        Returns:
            stix_objs (list): a list of STIX objects

        """
<<<<<<< HEAD
        return self.source.all_versions(stix_id, allow_custom=allow_custom)

    def query(self, query=None, allow_custom=False):
=======
        try:
            return self.source.all_versions(*args, **kwargs)
        except AttributeError:
            raise AttributeError('%s has no data source to query' % self.__class__.__name__)

    def query(self, *args, **kwargs):
>>>>>>> c0669d7a
        """Retrieve STIX objects matching a set of filters.

        Translate query() call to the appropriate DataSource call.

        Args:
            query (list): a list of filters (which collectively are the query)
                to conduct search on.
            allow_custom (bool): whether to retrieve custom objects/properties
                or not. Default: False.

        Returns:
            stix_objs (list): a list of STIX objects

        """
        try:
            return self.source.query(*args, **kwargs)
        except AttributeError:
            raise AttributeError('%s has no data source to query' % self.__class__.__name__)

<<<<<<< HEAD
    def add(self, stix_objs, allow_custom=False):
        """Store STIX objects.
=======
    def creator_of(self, *args, **kwargs):
        """Retrieve the Identity refered to by the object's `created_by_ref`.

        Translate creator_of() call to the appropriate DataSource call.

        Args:
            obj: The STIX object whose `created_by_ref` property will be looked
                up.

        Returns:
            The STIX object's creator, or None, if the object contains no
            `created_by_ref` property or the object's creator cannot be found.

        """
        try:
            return self.source.creator_of(*args, **kwargs)
        except AttributeError:
            raise AttributeError('%s has no data source to query' % self.__class__.__name__)

    def relationships(self, *args, **kwargs):
        """Retrieve Relationships involving the given STIX object.

        Translate relationships() call to the appropriate DataSource call.

        Only one of `source_only` and `target_only` may be `True`.

        Args:
            obj (STIX object OR dict OR str): The STIX object (or its ID) whose
                relationships will be looked up.
            relationship_type (str): Only retrieve Relationships of this type.
                If None, all relationships will be returned, regardless of type.
            source_only (bool): Only retrieve Relationships for which this
                object is the source_ref. Default: False.
            target_only (bool): Only retrieve Relationships for which this
                object is the target_ref. Default: False.

        Returns:
            (list): List of Relationship objects involving the given STIX object.

        """
        try:
            return self.source.relationships(*args, **kwargs)
        except AttributeError:
            raise AttributeError('%s has no data source to query' % self.__class__.__name__)

    def related_to(self, *args, **kwargs):
        """Retrieve STIX Objects that have a Relationship involving the given
        STIX object.

        Translate related_to() call to the appropriate DataSource call.

        Only one of `source_only` and `target_only` may be `True`.

        Args:
            obj (STIX object OR dict OR str): The STIX object (or its ID) whose
                related objects will be looked up.
            relationship_type (str): Only retrieve objects related by this
                Relationships type. If None, all related objects will be
                returned, regardless of type.
            source_only (bool): Only examine Relationships for which this
                object is the source_ref. Default: False.
            target_only (bool): Only examine Relationships for which this
                object is the target_ref. Default: False.
>>>>>>> c0669d7a

        Returns:
            (list): List of STIX objects related to the given STIX object.

        """
        try:
            return self.source.related_to(*args, **kwargs)
        except AttributeError:
            raise AttributeError('%s has no data source to query' % self.__class__.__name__)

    def add(self, *args, **kwargs):
        """Method for storing STIX objects.

        Define custom behavior before storing STIX objects using the associated
        DataSink. Translates add() to the appropriate DataSink call.

        Args:
            stix_objs (list): a list of STIX objects
<<<<<<< HEAD
            allow_custom (bool): whether to allow custom objects/properties or
                not. Default: False.
        """
        return self.sink.add(stix_objs, allow_custom=allow_custom)
=======

        """
        try:
            return self.sink.add(*args, **kwargs)
        except AttributeError:
            raise AttributeError('%s has no data sink to put objects in' % self.__class__.__name__)
>>>>>>> c0669d7a


class DataSink(with_metaclass(ABCMeta)):
    """An implementer will create a concrete subclass from
    this class for the specific DataSink.

    Attributes:
        id (str): A unique UUIDv4 to identify this DataSink.

    """
    def __init__(self):
        super(DataSink, self).__init__()
        self.id = make_id()

<<<<<<< HEAD
    def add(self, stix_objs, allow_custom=False):
        """Store STIX objects.
=======
    @abstractmethod
    def add(self, stix_objs):
        """Method for storing STIX objects.
>>>>>>> c0669d7a

        Implement: Specific data sink API calls, processing,
        functionality required for adding data to the sink

        Args:
            stix_objs (list): a list of STIX objects (where each object is a
                STIX object)
            allow_custom (bool): whether to allow custom objects/properties or
                not. Default: False.

        """


class DataSource(with_metaclass(ABCMeta)):
    """An implementer will create a concrete subclass from
    this class for the specific DataSource.

    Attributes:
        id (str): A unique UUIDv4 to identify this DataSource.
        filters (set): A collection of filters attached to this DataSource.

    """
    def __init__(self):
        super(DataSource, self).__init__()
        self.id = make_id()
        self.filters = set()

<<<<<<< HEAD
    def get(self, stix_id, _composite_filters=None, allow_custom=False):
=======
    @abstractmethod
    def get(self, stix_id):
>>>>>>> c0669d7a
        """
        Implement: Specific data source API calls, processing,
        functionality required for retrieving data from the data source

        Args:
            stix_id (str): the id of the STIX 2.0 object to retrieve. Should
                return a single object, the most recent version of the object
                specified by the "id".
<<<<<<< HEAD
            _composite_filters (set): set of filters passed from the parent
                the CompositeDataSource, not user supplied
            allow_custom (bool): whether to retrieve custom objects/properties
                or not. Default: False.
=======
>>>>>>> c0669d7a

        Returns:
            stix_obj: the STIX object

        """

<<<<<<< HEAD
    def all_versions(self, stix_id, _composite_filters=None, allow_custom=False):
=======
    @abstractmethod
    def all_versions(self, stix_id):
>>>>>>> c0669d7a
        """
        Implement: Similar to get() except returns list of all object versions
        of the specified "id". In addition, implement the specific data
        source API calls, processing, functionality required for retrieving
        data from the data source.

        Args:
            stix_id (str): The id of the STIX 2.0 object to retrieve. Should
                return a list of objects, all the versions of the object
                specified by the "id".
<<<<<<< HEAD
            _composite_filters (set): set of filters passed from the parent
                CompositeDataSource, not user supplied
            allow_custom (bool): whether to retrieve custom objects/properties
                or not. Default: False.
=======
>>>>>>> c0669d7a

        Returns:
            stix_objs (list): a list of STIX objects

        """

<<<<<<< HEAD
    def query(self, query=None, _composite_filters=None, allow_custom=False):
=======
    @abstractmethod
    def query(self, query=None):
>>>>>>> c0669d7a
        """
        Implement: The specific data source API calls, processing,
        functionality required for retrieving query from the data source

        Args:
            query (list): a list of filters (which collectively are the query)
<<<<<<< HEAD
                to conduct search on
            _composite_filters (set): a set of filters passed from the parent
                CompositeDataSource, not user supplied
            allow_custom (bool): whether to retrieve custom objects/properties
                or not. Default: False.
=======
                to conduct search on.
>>>>>>> c0669d7a

        Returns:
            stix_objs (list): a list of STIX objects

        """

    def creator_of(self, obj):
        """Retrieve the Identity refered to by the object's `created_by_ref`.

        Args:
            obj: The STIX object whose `created_by_ref` property will be looked
                up.

        Returns:
            The STIX object's creator, or None, if the object contains no
            `created_by_ref` property or the object's creator cannot be found.

        """
        creator_id = obj.get('created_by_ref', '')
        if creator_id:
            return self.get(creator_id)
        else:
            return None

    def relationships(self, obj, relationship_type=None, source_only=False, target_only=False):
        """Retrieve Relationships involving the given STIX object.

        Only one of `source_only` and `target_only` may be `True`.

        Args:
            obj (STIX object OR dict OR str): The STIX object (or its ID) whose
                relationships will be looked up.
            relationship_type (str): Only retrieve Relationships of this type.
                If None, all relationships will be returned, regardless of type.
            source_only (bool): Only retrieve Relationships for which this
                object is the source_ref. Default: False.
            target_only (bool): Only retrieve Relationships for which this
                object is the target_ref. Default: False.

        Returns:
            (list): List of Relationship objects involving the given STIX object.

        """
        results = []
        filters = [Filter('type', '=', 'relationship')]

        try:
            obj_id = obj['id']
        except KeyError:
            raise ValueError("STIX object has no 'id' property")
        except TypeError:
            # Assume `obj` is an ID string
            obj_id = obj

        if relationship_type:
            filters.append(Filter('relationship_type', '=', relationship_type))

        if source_only and target_only:
            raise ValueError("Search either source only or target only, but not both")

        if not target_only:
            results.extend(self.query(filters + [Filter('source_ref', '=', obj_id)]))
        if not source_only:
            results.extend(self.query(filters + [Filter('target_ref', '=', obj_id)]))

        return results

    def related_to(self, obj, relationship_type=None, source_only=False, target_only=False):
        """Retrieve STIX Objects that have a Relationship involving the given
        STIX object.

        Only one of `source_only` and `target_only` may be `True`.

        Args:
            obj (STIX object OR dict OR str): The STIX object (or its ID) whose
                related objects will be looked up.
            relationship_type (str): Only retrieve objects related by this
                Relationships type. If None, all related objects will be
                returned, regardless of type.
            source_only (bool): Only examine Relationships for which this
                object is the source_ref. Default: False.
            target_only (bool): Only examine Relationships for which this
                object is the target_ref. Default: False.

        Returns:
            (list): List of STIX objects related to the given STIX object.

        """
        results = []
        rels = self.relationships(obj, relationship_type, source_only, target_only)

        try:
            obj_id = obj['id']
        except TypeError:
            # Assume `obj` is an ID string
            obj_id = obj

        # Get all unique ids from the relationships except that of the object
        ids = set()
        for r in rels:
            ids.update((r.source_ref, r.target_ref))
        ids.remove(obj_id)

        for i in ids:
            results.append(self.get(i))

        return results


class CompositeDataSource(DataSource):
    """Controller for all the attached DataSources.

    A user can have a single CompositeDataSource as an interface
    the a set of DataSources. When an API call is made to the
    CompositeDataSource, it is delegated to each of the (real)
    DataSources that are attached to it.

    DataSources can be attached to CompositeDataSource for a variety
    of reasons, e.g. common filters, organization, less API calls.

    Attributes:

        data_sources (list): A dictionary of DataSource objects; to be
            controlled and used by the Data Source Controller object.

    """
    def __init__(self):
        """Create a new STIX Data Source.

        Args:

        """
        super(CompositeDataSource, self).__init__()
        self.data_sources = []

    def get(self, stix_id, _composite_filters=None, allow_custom=False):
        """Retrieve STIX object by STIX ID

        Federated retrieve method, iterates through all DataSources
        defined in the "data_sources" parameter. Each data source has a
        specific API retrieve-like function and associated parameters. This
        function does a federated retrieval and consolidation of the data
        returned from all the STIX data sources.

        A composite data source will pass its attached filters to
        each configured data source, pushing filtering to them to handle.

        Args:
            stix_id (str): the id of the STIX object to retrieve.
            _composite_filters (list): a list of filters passed from a
                CompositeDataSource (i.e. if this CompositeDataSource is attached
<<<<<<< HEAD
                to another parent CompositeDataSource), not user supplied
            allow_custom (bool): whether to retrieve custom objects/properties
                or not. Default: False.
=======
                to another parent CompositeDataSource), not user supplied.
>>>>>>> c0669d7a

        Returns:
            stix_obj: the STIX object to be returned.

        """
        if not self.has_data_sources():
            raise AttributeError('CompositeDataSource has no data sources')

        all_data = []
        all_filters = set()
        all_filters.update(self.filters)

        if _composite_filters:
            all_filters.update(_composite_filters)

        # for every configured Data Source, call its retrieve handler
        for ds in self.data_sources:
            data = ds.get(stix_id=stix_id, _composite_filters=all_filters, allow_custom=allow_custom)
            if data:
                all_data.append(data)

        # remove duplicate versions
        if len(all_data) > 0:
            all_data = deduplicate(all_data)
        else:
            return None

        # reduce to most recent version
        stix_obj = sorted(all_data, key=lambda k: k['modified'], reverse=True)[0]

        return stix_obj

<<<<<<< HEAD
    def all_versions(self, stix_id, _composite_filters=None, allow_custom=False):
        """Retrieve STIX objects by STIX ID
=======
    def all_versions(self, stix_id, _composite_filters=None):
        """Retrieve all versions of a STIX object by STIX ID.
>>>>>>> c0669d7a

        Federated all_versions retrieve method - iterates through all
        DataSources defined in "data_sources".

        A composite data source will pass its attached filters to
        each configured data source, pushing filtering to them to handle.

        Args:
<<<<<<< HEAD
            stix_id (str): id of the STIX objects to retrieve
            _composite_filters (list): a list of filters passed from a
                CompositeDataSource (i.e. if this CompositeDataSource is attached
                to a parent CompositeDataSource), not user supplied
            allow_custom (bool): whether to retrieve custom objects/properties
                or not. Default: False.
=======
            stix_id (str): id of the STIX objects to retrieve.
            _composite_filters (list): a list of filters passed from a
                CompositeDataSource (i.e. if this CompositeDataSource is
                attached to a parent CompositeDataSource), not user supplied.
>>>>>>> c0669d7a

        Returns:
            all_data (list): list of STIX objects that have the specified id

        """
        if not self.has_data_sources():
            raise AttributeError('CompositeDataSource has no data sources')

        all_data = []
        all_filters = set()

        all_filters.update(self.filters)

        if _composite_filters:
            all_filters.update(_composite_filters)

        # retrieve STIX objects from all configured data sources
        for ds in self.data_sources:
            data = ds.all_versions(stix_id=stix_id, _composite_filters=all_filters, allow_custom=allow_custom)
            all_data.extend(data)

        # remove exact duplicates (where duplicates are STIX 2.0 objects
        # with the same 'id' and 'modified' values)
        if len(all_data) > 0:
            all_data = deduplicate(all_data)

        return all_data

<<<<<<< HEAD
    def query(self, query=None, _composite_filters=None, allow_custom=False):
        """Retrieve STIX objects that match query
=======
    def query(self, query=None, _composite_filters=None):
        """Retrieve STIX objects that match a query.
>>>>>>> c0669d7a

        Federate the query to all DataSources attached to the
        Composite Data Source.

        Args:
<<<<<<< HEAD
            query (list): list of filters to search on
            _composite_filters (list): a list of filters passed from a
                CompositeDataSource (i.e. if this CompositeDataSource is attached
                to a parent CompositeDataSource), not user supplied
            allow_custom (bool): whether to retrieve custom objects/properties
                or not. Default: False.
=======
            query (list): list of filters to search on.
            _composite_filters (list): a list of filters passed from a
                CompositeDataSource (i.e. if this CompositeDataSource is
                attached to a parent CompositeDataSource), not user supplied.
>>>>>>> c0669d7a

        Returns:
            all_data (list): list of STIX objects to be returned

        """
        if not self.has_data_sources():
            raise AttributeError('CompositeDataSource has no data sources')

        if not query:
            # don't mess with the query (i.e. convert to a set, as that's done
            # within the specific DataSources that are called)
            query = []

        all_data = []

        all_filters = set()
        all_filters.update(self.filters)

        if _composite_filters:
            all_filters.update(_composite_filters)

        # federate query to all attached data sources,
        # pass composite filters to id
        for ds in self.data_sources:
            data = ds.query(query=query, _composite_filters=all_filters, allow_custom=allow_custom)
            all_data.extend(data)

        # remove exact duplicates (where duplicates are STIX 2.0
        # objects with the same 'id' and 'modified' values)
        if len(all_data) > 0:
            all_data = deduplicate(all_data)

        return all_data

    def relationships(self, *args, **kwargs):
        """Retrieve Relationships involving the given STIX object.

        Only one of `source_only` and `target_only` may be `True`.

        Federated relationships retrieve method - iterates through all
        DataSources defined in "data_sources".

        Args:
            obj (STIX object OR dict OR str): The STIX object (or its ID) whose
                relationships will be looked up.
            relationship_type (str): Only retrieve Relationships of this type.
                If None, all relationships will be returned, regardless of type.
            source_only (bool): Only retrieve Relationships for which this
                object is the source_ref. Default: False.
            target_only (bool): Only retrieve Relationships for which this
                object is the target_ref. Default: False.

        Returns:
            (list): List of Relationship objects involving the given STIX object.

        """
        if not self.has_data_sources():
            raise AttributeError('CompositeDataSource has no data sources')

        results = []
        for ds in self.data_sources:
            results.extend(ds.relationships(*args, **kwargs))

        # remove exact duplicates (where duplicates are STIX 2.0
        # objects with the same 'id' and 'modified' values)
        if len(results) > 0:
            results = deduplicate(results)

        return results

    def related_to(self, *args, **kwargs):
        """Retrieve STIX Objects that have a Relationship involving the given
        STIX object.

        Only one of `source_only` and `target_only` may be `True`.

        Federated related objects method - iterates through all
        DataSources defined in "data_sources".

        Args:
            obj (STIX object OR dict OR str): The STIX object (or its ID) whose
                related objects will be looked up.
            relationship_type (str): Only retrieve objects related by this
                Relationships type. If None, all related objects will be
                returned, regardless of type.
            source_only (bool): Only examine Relationships for which this
                object is the source_ref. Default: False.
            target_only (bool): Only examine Relationships for which this
                object is the target_ref. Default: False.

        Returns:
            (list): List of STIX objects related to the given STIX object.

        """
        if not self.has_data_sources():
            raise AttributeError('CompositeDataSource has no data sources')

        results = []
        for ds in self.data_sources:
            results.extend(ds.related_to(*args, **kwargs))

        # remove exact duplicates (where duplicates are STIX 2.0
        # objects with the same 'id' and 'modified' values)
        if len(results) > 0:
            results = deduplicate(results)

        return results

    def add_data_source(self, data_source):
        """Attach a DataSource to CompositeDataSource instance

        Args:
            data_source (DataSource): a stix2.DataSource to attach
                to the CompositeDataSource

        """
        if issubclass(data_source.__class__, DataSource):
            if data_source.id not in [ds_.id for ds_ in self.data_sources]:
                # check DataSource not already attached CompositeDataSource
                self.data_sources.append(data_source)
        else:
            raise TypeError("DataSource (to be added) is not of type stix2.DataSource. DataSource type is '%s'" % type(data_source))

        return

    def add_data_sources(self, data_sources):
        """Attach list of DataSources to CompositeDataSource instance

        Args:
            data_sources (list): stix2.DataSources to attach to
                CompositeDataSource
        """
        for ds in data_sources:
            self.add_data_source(ds)
        return

    def remove_data_source(self, data_source_id):
        """Remove DataSource from the CompositeDataSource instance

        Args:
            data_source_id (str): DataSource IDs.

        """
        def _match(ds_id, candidate_ds_id):
            return ds_id == candidate_ds_id

        self.data_sources[:] = [ds for ds in self.data_sources if not _match(ds.id, data_source_id)]

        return

    def remove_data_sources(self, data_source_ids):
        """Remove DataSources from the CompositeDataSource instance

        Args:
            data_source_ids (list): DataSource IDs

        """
        for ds_id in data_source_ids:
            self.remove_data_source(ds_id)
        return

    def has_data_sources(self):
        return len(self.data_sources)

    def get_all_data_sources(self):
        return self.data_sources<|MERGE_RESOLUTION|>--- conflicted
+++ resolved
@@ -46,62 +46,42 @@
         self.source = source
         self.sink = sink
 
-<<<<<<< HEAD
-    def get(self, stix_id, allow_custom=False):
-=======
     def get(self, *args, **kwargs):
->>>>>>> c0669d7a
         """Retrieve the most recent version of a single STIX object by ID.
 
         Translate get() call to the appropriate DataSource call.
 
         Args:
             stix_id (str): the id of the STIX object to retrieve.
-            allow_custom (bool): whether to retrieve custom objects/properties
-                or not. Default: False.
 
         Returns:
             stix_obj: the single most recent version of the STIX
                 object specified by the "id".
 
         """
-<<<<<<< HEAD
-        return self.source.get(stix_id, allow_custom=allow_custom)
-
-    def all_versions(self, stix_id, allow_custom=False):
-=======
         try:
             return self.source.get(*args, **kwargs)
         except AttributeError:
             raise AttributeError('%s has no data source to query' % self.__class__.__name__)
 
     def all_versions(self, *args, **kwargs):
->>>>>>> c0669d7a
         """Retrieve all versions of a single STIX object by ID.
 
         Translate all_versions() call to the appropriate DataSource call.
 
         Args:
             stix_id (str): the id of the STIX object to retrieve.
-            allow_custom (bool): whether to retrieve custom objects/properties
-                or not. Default: False.
 
         Returns:
             stix_objs (list): a list of STIX objects
 
         """
-<<<<<<< HEAD
-        return self.source.all_versions(stix_id, allow_custom=allow_custom)
-
-    def query(self, query=None, allow_custom=False):
-=======
         try:
             return self.source.all_versions(*args, **kwargs)
         except AttributeError:
             raise AttributeError('%s has no data source to query' % self.__class__.__name__)
 
     def query(self, *args, **kwargs):
->>>>>>> c0669d7a
         """Retrieve STIX objects matching a set of filters.
 
         Translate query() call to the appropriate DataSource call.
@@ -109,8 +89,6 @@
         Args:
             query (list): a list of filters (which collectively are the query)
                 to conduct search on.
-            allow_custom (bool): whether to retrieve custom objects/properties
-                or not. Default: False.
 
         Returns:
             stix_objs (list): a list of STIX objects
@@ -121,10 +99,6 @@
         except AttributeError:
             raise AttributeError('%s has no data source to query' % self.__class__.__name__)
 
-<<<<<<< HEAD
-    def add(self, stix_objs, allow_custom=False):
-        """Store STIX objects.
-=======
     def creator_of(self, *args, **kwargs):
         """Retrieve the Identity refered to by the object's `created_by_ref`.
 
@@ -188,7 +162,6 @@
                 object is the source_ref. Default: False.
             target_only (bool): Only examine Relationships for which this
                 object is the target_ref. Default: False.
->>>>>>> c0669d7a
 
         Returns:
             (list): List of STIX objects related to the given STIX object.
@@ -207,19 +180,12 @@
 
         Args:
             stix_objs (list): a list of STIX objects
-<<<<<<< HEAD
-            allow_custom (bool): whether to allow custom objects/properties or
-                not. Default: False.
-        """
-        return self.sink.add(stix_objs, allow_custom=allow_custom)
-=======
 
         """
         try:
             return self.sink.add(*args, **kwargs)
         except AttributeError:
             raise AttributeError('%s has no data sink to put objects in' % self.__class__.__name__)
->>>>>>> c0669d7a
 
 
 class DataSink(with_metaclass(ABCMeta)):
@@ -234,14 +200,9 @@
         super(DataSink, self).__init__()
         self.id = make_id()
 
-<<<<<<< HEAD
-    def add(self, stix_objs, allow_custom=False):
-        """Store STIX objects.
-=======
     @abstractmethod
     def add(self, stix_objs):
         """Method for storing STIX objects.
->>>>>>> c0669d7a
 
         Implement: Specific data sink API calls, processing,
         functionality required for adding data to the sink
@@ -249,8 +210,6 @@
         Args:
             stix_objs (list): a list of STIX objects (where each object is a
                 STIX object)
-            allow_custom (bool): whether to allow custom objects/properties or
-                not. Default: False.
 
         """
 
@@ -269,12 +228,8 @@
         self.id = make_id()
         self.filters = set()
 
-<<<<<<< HEAD
-    def get(self, stix_id, _composite_filters=None, allow_custom=False):
-=======
     @abstractmethod
     def get(self, stix_id):
->>>>>>> c0669d7a
         """
         Implement: Specific data source API calls, processing,
         functionality required for retrieving data from the data source
@@ -283,25 +238,14 @@
             stix_id (str): the id of the STIX 2.0 object to retrieve. Should
                 return a single object, the most recent version of the object
                 specified by the "id".
-<<<<<<< HEAD
-            _composite_filters (set): set of filters passed from the parent
-                the CompositeDataSource, not user supplied
-            allow_custom (bool): whether to retrieve custom objects/properties
-                or not. Default: False.
-=======
->>>>>>> c0669d7a
 
         Returns:
             stix_obj: the STIX object
 
         """
 
-<<<<<<< HEAD
-    def all_versions(self, stix_id, _composite_filters=None, allow_custom=False):
-=======
     @abstractmethod
     def all_versions(self, stix_id):
->>>>>>> c0669d7a
         """
         Implement: Similar to get() except returns list of all object versions
         of the specified "id". In addition, implement the specific data
@@ -312,40 +256,21 @@
             stix_id (str): The id of the STIX 2.0 object to retrieve. Should
                 return a list of objects, all the versions of the object
                 specified by the "id".
-<<<<<<< HEAD
-            _composite_filters (set): set of filters passed from the parent
-                CompositeDataSource, not user supplied
-            allow_custom (bool): whether to retrieve custom objects/properties
-                or not. Default: False.
-=======
->>>>>>> c0669d7a
 
         Returns:
             stix_objs (list): a list of STIX objects
 
         """
 
-<<<<<<< HEAD
-    def query(self, query=None, _composite_filters=None, allow_custom=False):
-=======
     @abstractmethod
     def query(self, query=None):
->>>>>>> c0669d7a
         """
         Implement: The specific data source API calls, processing,
         functionality required for retrieving query from the data source
 
         Args:
             query (list): a list of filters (which collectively are the query)
-<<<<<<< HEAD
-                to conduct search on
-            _composite_filters (set): a set of filters passed from the parent
-                CompositeDataSource, not user supplied
-            allow_custom (bool): whether to retrieve custom objects/properties
-                or not. Default: False.
-=======
                 to conduct search on.
->>>>>>> c0669d7a
 
         Returns:
             stix_objs (list): a list of STIX objects
@@ -481,7 +406,7 @@
         super(CompositeDataSource, self).__init__()
         self.data_sources = []
 
-    def get(self, stix_id, _composite_filters=None, allow_custom=False):
+    def get(self, stix_id, _composite_filters=None):
         """Retrieve STIX object by STIX ID
 
         Federated retrieve method, iterates through all DataSources
@@ -497,13 +422,7 @@
             stix_id (str): the id of the STIX object to retrieve.
             _composite_filters (list): a list of filters passed from a
                 CompositeDataSource (i.e. if this CompositeDataSource is attached
-<<<<<<< HEAD
-                to another parent CompositeDataSource), not user supplied
-            allow_custom (bool): whether to retrieve custom objects/properties
-                or not. Default: False.
-=======
                 to another parent CompositeDataSource), not user supplied.
->>>>>>> c0669d7a
 
         Returns:
             stix_obj: the STIX object to be returned.
@@ -521,7 +440,7 @@
 
         # for every configured Data Source, call its retrieve handler
         for ds in self.data_sources:
-            data = ds.get(stix_id=stix_id, _composite_filters=all_filters, allow_custom=allow_custom)
+            data = ds.get(stix_id=stix_id, _composite_filters=all_filters)
             if data:
                 all_data.append(data)
 
@@ -536,13 +455,8 @@
 
         return stix_obj
 
-<<<<<<< HEAD
-    def all_versions(self, stix_id, _composite_filters=None, allow_custom=False):
-        """Retrieve STIX objects by STIX ID
-=======
     def all_versions(self, stix_id, _composite_filters=None):
         """Retrieve all versions of a STIX object by STIX ID.
->>>>>>> c0669d7a
 
         Federated all_versions retrieve method - iterates through all
         DataSources defined in "data_sources".
@@ -551,19 +465,10 @@
         each configured data source, pushing filtering to them to handle.
 
         Args:
-<<<<<<< HEAD
-            stix_id (str): id of the STIX objects to retrieve
-            _composite_filters (list): a list of filters passed from a
-                CompositeDataSource (i.e. if this CompositeDataSource is attached
-                to a parent CompositeDataSource), not user supplied
-            allow_custom (bool): whether to retrieve custom objects/properties
-                or not. Default: False.
-=======
             stix_id (str): id of the STIX objects to retrieve.
             _composite_filters (list): a list of filters passed from a
                 CompositeDataSource (i.e. if this CompositeDataSource is
                 attached to a parent CompositeDataSource), not user supplied.
->>>>>>> c0669d7a
 
         Returns:
             all_data (list): list of STIX objects that have the specified id
@@ -582,7 +487,7 @@
 
         # retrieve STIX objects from all configured data sources
         for ds in self.data_sources:
-            data = ds.all_versions(stix_id=stix_id, _composite_filters=all_filters, allow_custom=allow_custom)
+            data = ds.all_versions(stix_id=stix_id, _composite_filters=all_filters)
             all_data.extend(data)
 
         # remove exact duplicates (where duplicates are STIX 2.0 objects
@@ -592,31 +497,17 @@
 
         return all_data
 
-<<<<<<< HEAD
-    def query(self, query=None, _composite_filters=None, allow_custom=False):
-        """Retrieve STIX objects that match query
-=======
     def query(self, query=None, _composite_filters=None):
         """Retrieve STIX objects that match a query.
->>>>>>> c0669d7a
 
         Federate the query to all DataSources attached to the
         Composite Data Source.
 
         Args:
-<<<<<<< HEAD
-            query (list): list of filters to search on
-            _composite_filters (list): a list of filters passed from a
-                CompositeDataSource (i.e. if this CompositeDataSource is attached
-                to a parent CompositeDataSource), not user supplied
-            allow_custom (bool): whether to retrieve custom objects/properties
-                or not. Default: False.
-=======
             query (list): list of filters to search on.
             _composite_filters (list): a list of filters passed from a
                 CompositeDataSource (i.e. if this CompositeDataSource is
                 attached to a parent CompositeDataSource), not user supplied.
->>>>>>> c0669d7a
 
         Returns:
             all_data (list): list of STIX objects to be returned
@@ -641,7 +532,7 @@
         # federate query to all attached data sources,
         # pass composite filters to id
         for ds in self.data_sources:
-            data = ds.query(query=query, _composite_filters=all_filters, allow_custom=allow_custom)
+            data = ds.query(query=query, _composite_filters=all_filters)
             all_data.extend(data)
 
         # remove exact duplicates (where duplicates are STIX 2.0
