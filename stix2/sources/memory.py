--- conflicted
+++ resolved
@@ -156,29 +156,18 @@
     def all_versions(self, stix_id, _composite_filters=None):
         """
         Notes:
-<<<<<<< HEAD
-            Similar to get() except returns list of all object versions of
-            the specified "id".
-=======
             Since Memory sources/sinks don't handle multiple versions of a
             STIX object, this operation is unnecessary. Translate call to get().
->>>>>>> da649d80
 
         Args:
             stix_id (str): The id of the STIX 2.0 object to retrieve. Should
                 return a list of objects, all the versions of the object
                 specified by the "id".
 
-<<<<<<< HEAD
-            _composite_filters (list): list of filters passed from the
-                Composite Data Source.
-
         Returns:
-            stix_objs (list): STIX objects that matched ``stix_id``.
-
-        """
-=======
->>>>>>> da649d80
+            (list): STIX object that matched ``stix_id``.
+
+        """
         return [self.get(stix_id=stix_id, _composite_filters=_composite_filters)]
 
     def query(self, query=None, _composite_filters=None):
