import pytest

import stix2
from stix2.exceptions import (
    AtLeastOnePropertyError, CustomContentError, DictionaryKeyError,
    ExtraPropertiesError, ParseError,
)
from stix2.properties import (
    DictionaryProperty, EmbeddedObjectProperty, ExtensionsProperty,
    HashesProperty, IDProperty, ListProperty, ObservableProperty,
    ReferenceProperty, STIXObjectProperty,
)
from stix2.v21.common import MarkingProperty

from . import constants


def test_dictionary_property():
<<<<<<< HEAD
    p = DictionaryProperty(valid_types='string')
=======
    p = DictionaryProperty()
>>>>>>> f46d523e

    assert p.clean({'spec_version': '2.1'})
    with pytest.raises(ValueError):
        p.clean({})


ID_PROP = IDProperty('my-type', spec_version="2.1")
MY_ID = 'my-type--232c9d3f-49fc-4440-bb01-607f638778e7'


@pytest.mark.parametrize(
    "value", [
        MY_ID,
        'my-type--00000000-0000-4000-8000-000000000000',
    ],
)
def test_id_property_valid(value):
    assert ID_PROP.clean(value) == (value, False)


CONSTANT_IDS = [
    constants.ATTACK_PATTERN_ID,
    constants.CAMPAIGN_ID,
    constants.COURSE_OF_ACTION_ID,
    constants.IDENTITY_ID,
    constants.INDICATOR_ID,
    constants.INTRUSION_SET_ID,
    constants.MALWARE_ID,
    constants.MARKING_DEFINITION_ID,
    constants.OBSERVED_DATA_ID,
    constants.RELATIONSHIP_ID,
    constants.REPORT_ID,
    constants.SIGHTING_ID,
    constants.THREAT_ACTOR_ID,
    constants.TOOL_ID,
    constants.VULNERABILITY_ID,
]
CONSTANT_IDS.extend(constants.MARKING_IDS)
CONSTANT_IDS.extend(constants.RELATIONSHIP_IDS)


@pytest.mark.parametrize("value", CONSTANT_IDS)
def test_id_property_valid_for_type(value):
    type = value.split('--', 1)[0]
    assert IDProperty(type=type, spec_version="2.1").clean(value) == (value, False)


def test_id_property_wrong_type():
    with pytest.raises(ValueError) as excinfo:
        ID_PROP.clean('not-my-type--232c9d3f-49fc-4440-bb01-607f638778e7')
    assert str(excinfo.value) == "must start with 'my-type--'."


@pytest.mark.parametrize(
    "value", [
        'my-type--foo',
        # Not a RFC 4122 UUID
        'my-type--00000000-0000-0000-0000-000000000000',
    ],
)
def test_id_property_not_a_valid_hex_uuid(value):
    with pytest.raises(ValueError):
        ID_PROP.clean(value)


def test_id_property_default():
    default = ID_PROP.default()
    assert ID_PROP.clean(default) == (default, False)


def test_reference_property_whitelist_standard_type():
    ref_prop = ReferenceProperty(valid_types="identity", spec_version="2.1")
    result = ref_prop.clean(
        "identity--8a8e8758-f92c-4058-ba38-f061cd42a0cf", False,
    )
    assert result == ("identity--8a8e8758-f92c-4058-ba38-f061cd42a0cf", False)

    with pytest.raises(ValueError):
        ref_prop.clean("foo--8a8e8758-f92c-4058-ba38-f061cd42a0cf", True)

    with pytest.raises(ValueError):
        ref_prop.clean("foo--8a8e8758-f92c-4058-ba38-f061cd42a0cf", False)


def test_reference_property_whitelist_custom_type():
    ref_prop = ReferenceProperty(valid_types="my-type", spec_version="2.1")

    with pytest.raises(ValueError):
        ref_prop.clean("not-my-type--8a8e8758-f92c-4058-ba38-f061cd42a0cf", False)

    with pytest.raises(ValueError):
        ref_prop.clean("not-my-type--8a8e8758-f92c-4058-ba38-f061cd42a0cf", True)

    with pytest.raises(CustomContentError):
        # This is the whitelisted type, but it's still custom, and
        # customization is disallowed here.
        ref_prop.clean("my-type--8a8e8758-f92c-4058-ba38-f061cd42a0cf", False)

    result = ref_prop.clean("my-type--8a8e8758-f92c-4058-ba38-f061cd42a0cf", True)
    assert result == ("my-type--8a8e8758-f92c-4058-ba38-f061cd42a0cf", True)


def test_reference_property_whitelist_generic_type():
    ref_prop = ReferenceProperty(
        valid_types=["SCO", "SRO"], spec_version="2.1",
    )

    result = ref_prop.clean("file--8a8e8758-f92c-4058-ba38-f061cd42a0cf", False)
    assert result == ("file--8a8e8758-f92c-4058-ba38-f061cd42a0cf", False)

    result = ref_prop.clean("file--8a8e8758-f92c-4058-ba38-f061cd42a0cf", True)
    assert result == ("file--8a8e8758-f92c-4058-ba38-f061cd42a0cf", False)

    result = ref_prop.clean(
        "sighting--8a8e8758-f92c-4058-ba38-f061cd42a0cf", False,
    )
    assert result == ("sighting--8a8e8758-f92c-4058-ba38-f061cd42a0cf", False)

    result = ref_prop.clean(
        "sighting--8a8e8758-f92c-4058-ba38-f061cd42a0cf", True,
    )
    assert result == ("sighting--8a8e8758-f92c-4058-ba38-f061cd42a0cf", False)

    # The prop assumes some-type is a custom type of one of the generic
    # type categories.
    result = ref_prop.clean(
        "some-type--8a8e8758-f92c-4058-ba38-f061cd42a0cf", True,
    )
    assert result == ("some-type--8a8e8758-f92c-4058-ba38-f061cd42a0cf", True)

    with pytest.raises(ValueError):
        ref_prop.clean("some-type--8a8e8758-f92c-4058-ba38-f061cd42a0cf", False)

    with pytest.raises(ValueError):
        ref_prop.clean("identity--8a8e8758-f92c-4058-ba38-f061cd42a0cf", False)

    with pytest.raises(ValueError):
        ref_prop.clean("identity--8a8e8758-f92c-4058-ba38-f061cd42a0cf", True)


def test_reference_property_blacklist_standard_type():
    ref_prop = ReferenceProperty(invalid_types="identity", spec_version="2.1")
    result = ref_prop.clean(
        "location--8a8e8758-f92c-4058-ba38-f061cd42a0cf", False,
    )
    assert result == ("location--8a8e8758-f92c-4058-ba38-f061cd42a0cf", False)

    result = ref_prop.clean(
        "location--8a8e8758-f92c-4058-ba38-f061cd42a0cf", True,
    )
    assert result == ("location--8a8e8758-f92c-4058-ba38-f061cd42a0cf", False)

    with pytest.raises(CustomContentError):
        ref_prop.clean(
            "some-type--8a8e8758-f92c-4058-ba38-f061cd42a0cf", False,
        )

    result = ref_prop.clean(
        "some-type--8a8e8758-f92c-4058-ba38-f061cd42a0cf", True,
    )
    assert result == ("some-type--8a8e8758-f92c-4058-ba38-f061cd42a0cf", True)

    with pytest.raises(ValueError):
        ref_prop.clean(
            "identity--8a8e8758-f92c-4058-ba38-f061cd42a0cf", False,
        )

    with pytest.raises(ValueError):
        ref_prop.clean(
            "identity--8a8e8758-f92c-4058-ba38-f061cd42a0cf", True,
        )


def test_reference_property_blacklist_custom_type():
    ref_prop = ReferenceProperty(invalid_types="my-type", spec_version="2.1")

    result = ref_prop.clean("file--8a8e8758-f92c-4058-ba38-f061cd42a0cf", False)
    assert result == ("file--8a8e8758-f92c-4058-ba38-f061cd42a0cf", False)

    with pytest.raises(ValueError):
        ref_prop.clean("my-type--8a8e8758-f92c-4058-ba38-f061cd42a0cf", False)

    with pytest.raises(ValueError):
        ref_prop.clean("my-type--8a8e8758-f92c-4058-ba38-f061cd42a0cf", True)

    with pytest.raises(CustomContentError):
        # This is not the blacklisted type, but it's still custom, and
        # customization is disallowed here.
        ref_prop.clean("not-my-type--8a8e8758-f92c-4058-ba38-f061cd42a0cf", False)

    result = ref_prop.clean("not-my-type--8a8e8758-f92c-4058-ba38-f061cd42a0cf", True)
    assert result == ("not-my-type--8a8e8758-f92c-4058-ba38-f061cd42a0cf", True)


def test_reference_property_blacklist_generic_type():
    ref_prop = ReferenceProperty(
        invalid_types=["SDO", "SRO"], spec_version="2.1",
    )

    result = ref_prop.clean(
        "file--8a8e8758-f92c-4058-ba38-f061cd42a0cf", False,
    )
    assert result == ("file--8a8e8758-f92c-4058-ba38-f061cd42a0cf", False)

    result = ref_prop.clean(
        "file--8a8e8758-f92c-4058-ba38-f061cd42a0cf", True,
    )
    assert result == ("file--8a8e8758-f92c-4058-ba38-f061cd42a0cf", False)

    with pytest.raises(CustomContentError):
        ref_prop.clean(
            "some-type--8a8e8758-f92c-4058-ba38-f061cd42a0cf", False,
        )

    result = ref_prop.clean(
        "some-type--8a8e8758-f92c-4058-ba38-f061cd42a0cf", True,
    )
    assert result == ("some-type--8a8e8758-f92c-4058-ba38-f061cd42a0cf", True)

    with pytest.raises(ValueError):
        ref_prop.clean(
            "identity--8a8e8758-f92c-4058-ba38-f061cd42a0cf", False,
        )

    with pytest.raises(ValueError):
        ref_prop.clean(
            "identity--8a8e8758-f92c-4058-ba38-f061cd42a0cf", True,
        )

    with pytest.raises(ValueError):
        ref_prop.clean(
            "relationship--8a8e8758-f92c-4058-ba38-f061cd42a0cf", False,
        )

    with pytest.raises(ValueError):
        ref_prop.clean(
            "relationship--8a8e8758-f92c-4058-ba38-f061cd42a0cf", True,
        )


def test_reference_property_whitelist_hybrid_type():
    p = ReferenceProperty(valid_types=["a", "SCO"], spec_version="2.1")

    result = p.clean("file--8a8e8758-f92c-4058-ba38-f061cd42a0cf", False)
    assert result == ("file--8a8e8758-f92c-4058-ba38-f061cd42a0cf", False)

    result = p.clean("file--8a8e8758-f92c-4058-ba38-f061cd42a0cf", True)
    assert result == ("file--8a8e8758-f92c-4058-ba38-f061cd42a0cf", False)

    with pytest.raises(CustomContentError):
        # although whitelisted, "a" is a custom type
        p.clean("a--8a8e8758-f92c-4058-ba38-f061cd42a0cf", False)

    result = p.clean("a--8a8e8758-f92c-4058-ba38-f061cd42a0cf", True)
    assert result == ("a--8a8e8758-f92c-4058-ba38-f061cd42a0cf", True)

    with pytest.raises(ValueError):
        p.clean("b--8a8e8758-f92c-4058-ba38-f061cd42a0cf", False)

    # should just assume "b" is a custom SCO type.
    result = p.clean("b--8a8e8758-f92c-4058-ba38-f061cd42a0cf", True)
    assert result == ("b--8a8e8758-f92c-4058-ba38-f061cd42a0cf", True)


def test_reference_property_blacklist_hybrid_type():
    p = ReferenceProperty(invalid_types=["a", "SCO"], spec_version="2.1")

    with pytest.raises(ValueError):
        p.clean("file--8a8e8758-f92c-4058-ba38-f061cd42a0cf", False)

    with pytest.raises(ValueError):
        p.clean("file--8a8e8758-f92c-4058-ba38-f061cd42a0cf", True)

    with pytest.raises(ValueError):
        p.clean("a--8a8e8758-f92c-4058-ba38-f061cd42a0cf", False)

    with pytest.raises(ValueError):
        p.clean("a--8a8e8758-f92c-4058-ba38-f061cd42a0cf", True)

    with pytest.raises(CustomContentError):
        p.clean("b--8a8e8758-f92c-4058-ba38-f061cd42a0cf", False)

    # should just assume "b" is a custom type which is not an SCO
    result = p.clean("b--8a8e8758-f92c-4058-ba38-f061cd42a0cf", True)
    assert result == ("b--8a8e8758-f92c-4058-ba38-f061cd42a0cf", True)


def test_reference_property_impossible_constraint():
    with pytest.raises(ValueError):
        ReferenceProperty(valid_types=[], spec_version="2.1")


@pytest.mark.parametrize(
    "d", [
        {'description': 'something'},
        [('abc', 1), ('bcd', 2), ('cde', 3)],
    ],
)
def test_dictionary_property_valid(d):
    dict_prop = DictionaryProperty(spec_version='2.1')
    assert dict_prop.clean(d)


@pytest.mark.parametrize(
    "d", [
        [{'a': 'something'}, "Invalid dictionary key a: (shorter than 3 characters)."],
    ],
)
def test_dictionary_no_longer_raises(d):
    dict_prop = DictionaryProperty(spec_version='2.1')
    dict_prop.clean(d[0])


@pytest.mark.parametrize(
    "d", [
        [
            {'a'*300: 'something'}, "Invalid dictionary key aaaaaaaaaaaaaaaaaaaaaaaaaaaaaaaaaaaaaaaaaaaaaaaaaaaa"
            "aaaaaaaaaaaaaaaaaaaaaaaaaaaaaaaaaaaaaaaaaaaaaaaaaaaaaaaaaaaaaaaaaaaaaaaaaaa"
            "aaaaaaaaaaaaaaaaaaaaaaaaaaaaaaaaaaaaaaaaaaaaaaaaaaaaaaaaaaaaaaaaaaaaaaaaaaa"
            "aaaaaaaaaaaaaaaaaaaaaaaaaaaaaaaaaaaaaaaaaaaaaaaaaaaaaaaaaaaaaaaaaaaaaaaaaaa"
            "aaaaaaaaaaaaaaaaaaaaaaa: (longer than 250 characters).",
        ],
        [
            {'Hey!': 'something'}, "Invalid dictionary key Hey!: (contains characters other than lowercase a-z, "
            "uppercase A-Z, numerals 0-9, hyphen (-), or underscore (_)).",
        ],
    ],
)
def test_dictionary_property_invalid_key(d):
    dict_prop = DictionaryProperty(spec_version='2.1')

    with pytest.raises(DictionaryKeyError) as excinfo:
        dict_prop.clean(d[0])

    assert str(excinfo.value) == d[1]


@pytest.mark.parametrize(
    "d", [
        # TODO: This error message could be made more helpful. The error is caused
        # because `json.loads()` doesn't like the *single* quotes around the key
        # name, even though they are valid in a Python dictionary. While technically
        # accurate (a string is not a dictionary), if we want to be able to load
        # string-encoded "dictionaries" that are, we need a better error message
        # or an alternative to `json.loads()` ... and preferably *not* `eval()`. :-)
        # Changing the following to `'{"description": "something"}'` does not cause
        # any ValueError to be raised.
        ("{'description': 'something'}", "The dictionary property must contain a dictionary"),
    ],
)
def test_dictionary_property_invalid(d):
    dict_prop = DictionaryProperty(spec_version='2.1')

    with pytest.raises(ValueError) as excinfo:
        dict_prop.clean(d[0])
    assert str(excinfo.value) == d[1]


def test_property_list_of_dictionary():
    @stix2.v21.CustomObject(
        'x-new-obj-4', [
            ('property1', ListProperty(DictionaryProperty(spec_version='2.1'), required=True)),
        ],
    )
    class NewObj():
        pass

    test_obj = NewObj(property1=[{'foo': 'bar'}])
    assert test_obj.property1[0]['foo'] == 'bar'


@pytest.mark.parametrize(
    "key", [
        "a",
        "a"*250,
        "a-1_b",
    ],
)
def test_hash_property_valid_key(key):
    p = HashesProperty(["foo"], spec_version="2.1")
    result = p.clean({key: "bar"}, True)
    assert result == ({key: "bar"}, True)


@pytest.mark.parametrize(
    "key", [
        "",
        "a"*251,
        "funny%chars?",
    ],
)
def test_hash_property_invalid_key(key):
    p = HashesProperty(["foo"], spec_version="2.1")
    with pytest.raises(DictionaryKeyError):
        p.clean({key: "foo"}, True)


def test_embedded_property():
    emb_prop = EmbeddedObjectProperty(type=stix2.v21.EmailMIMEComponent)
    mime = stix2.v21.EmailMIMEComponent(
        content_type="text/plain; charset=utf-8",
        content_disposition="inline",
        body="Cats are funny!",
    )
    result = emb_prop.clean(mime, False)
    assert result == (mime, False)

    result = emb_prop.clean(mime, True)
    assert result == (mime, False)

    with pytest.raises(ValueError):
        emb_prop.clean("string", False)


def test_embedded_property_dict():
    emb_prop = EmbeddedObjectProperty(type=stix2.v21.EmailMIMEComponent)
    mime = {
        "content_type": "text/plain; charset=utf-8",
        "content_disposition": "inline",
        "body": "Cats are funny!",
    }

    result = emb_prop.clean(mime, False)
    assert isinstance(result[0], stix2.v21.EmailMIMEComponent)
    assert result[0]["body"] == "Cats are funny!"
    assert not result[1]

    result = emb_prop.clean(mime, True)
    assert isinstance(result[0], stix2.v21.EmailMIMEComponent)
    assert result[0]["body"] == "Cats are funny!"
    assert not result[1]


def test_embedded_property_custom():
    emb_prop = EmbeddedObjectProperty(type=stix2.v21.EmailMIMEComponent)
    mime = stix2.v21.EmailMIMEComponent(
        content_type="text/plain; charset=utf-8",
        content_disposition="inline",
        body="Cats are funny!",
        foo=123,
        allow_custom=True,
    )

    with pytest.raises(CustomContentError):
        emb_prop.clean(mime, False)

    result = emb_prop.clean(mime, True)
    assert result == (mime, True)


def test_embedded_property_dict_custom():
    emb_prop = EmbeddedObjectProperty(type=stix2.v21.EmailMIMEComponent)
    mime = {
        "content_type": "text/plain; charset=utf-8",
        "content_disposition": "inline",
        "body": "Cats are funny!",
        "foo": 123,
    }

    with pytest.raises(ExtraPropertiesError):
        emb_prop.clean(mime, False)

    result = emb_prop.clean(mime, True)
    assert isinstance(result[0], stix2.v21.EmailMIMEComponent)
    assert result[0]["body"] == "Cats are funny!"
    assert result[1]


def test_extension_property_valid():
    ext_prop = ExtensionsProperty(spec_version='2.1')
    result = ext_prop.clean(
        {
            'windows-pebinary-ext': {
                'pe_type': 'exe',
            },
        }, False,
    )

    assert isinstance(
        result[0]["windows-pebinary-ext"], stix2.v21.WindowsPEBinaryExt,
    )
    assert not result[1]

    result = ext_prop.clean(
        {
            'windows-pebinary-ext': {
                'pe_type': 'exe',
            },
        }, True,
    )

    assert isinstance(
        result[0]["windows-pebinary-ext"], stix2.v21.WindowsPEBinaryExt,
    )
    assert not result[1]


def test_extension_property_invalid1():
    ext_prop = ExtensionsProperty(spec_version='2.1')
    with pytest.raises(ValueError):
        ext_prop.clean(1, False)


def test_extension_property_invalid2():
    ext_prop = ExtensionsProperty(spec_version='2.1')
    with pytest.raises(CustomContentError):
        ext_prop.clean(
            {
                'foobar-ext': {
                    'pe_type': 'exe',
                },
            },
            False,
        )

    result = ext_prop.clean(
        {
            'foobar-ext': {
                'pe_type': 'exe',
            },
        }, True,
    )
    assert result == ({"foobar-ext": {"pe_type": "exe"}}, True)


def test_extension_property_invalid3():
    ext_prop = ExtensionsProperty(spec_version="2.1")
    with pytest.raises(ExtraPropertiesError):
        ext_prop.clean(
            {
                'windows-pebinary-ext': {
                    'pe_type': 'exe',
                    'abc': 123,
                },
            },
            False,
        )

    result = ext_prop.clean(
        {
            'windows-pebinary-ext': {
                'pe_type': 'exe',
                'abc': 123,
            },
        }, True,
    )

    assert isinstance(
        result[0]["windows-pebinary-ext"], stix2.v21.WindowsPEBinaryExt,
    )
    assert result[0]["windows-pebinary-ext"]["abc"] == 123
    assert result[1]


def test_extension_at_least_one_property_constraint():
    with pytest.raises(AtLeastOnePropertyError):
        stix2.v21.TCPExt()


def test_marking_property_error():
    mark_prop = MarkingProperty()

    with pytest.raises(ValueError) as excinfo:
        mark_prop.clean('my-marking')

    assert str(excinfo.value) == "must be a Statement, TLP Marking or a registered marking."


def test_observable_property_obj():
    prop = ObservableProperty(spec_version="2.1")

    obs = stix2.v21.File(name="data.dat")
    obs_dict = {
        "0": obs,
    }

    result = prop.clean(obs_dict, False)
    assert result[0]["0"] == obs
    assert not result[1]

    result = prop.clean(obs_dict, True)
    assert result[0]["0"] == obs
    assert not result[1]


def test_observable_property_dict():
    prop = ObservableProperty(spec_version="2.1")

    obs_dict = {
        "0": {
            "type": "file",
            "name": "data.dat",
        },
    }

    result = prop.clean(obs_dict, False)
    assert isinstance(result[0]["0"], stix2.v21.File)
    assert result[0]["0"]["name"] == "data.dat"
    assert not result[1]

    result = prop.clean(obs_dict, True)
    assert isinstance(result[0]["0"], stix2.v21.File)
    assert result[0]["0"]["name"] == "data.dat"
    assert not result[1]


def test_observable_property_obj_custom():
    prop = ObservableProperty(spec_version="2.1")

    obs = stix2.v21.File(name="data.dat", foo=True, allow_custom=True)
    obs_dict = {
        "0": obs,
    }

    with pytest.raises(ExtraPropertiesError):
        prop.clean(obs_dict, False)

    result = prop.clean(obs_dict, True)
    assert result[0]["0"] == obs
    assert result[1]


def test_observable_property_dict_custom():
    prop = ObservableProperty(spec_version="2.1")

    obs_dict = {
        "0": {
            "type": "file",
            "name": "data.dat",
            "foo": True,
        },
    }

    with pytest.raises(ExtraPropertiesError):
        prop.clean(obs_dict, False)

    result = prop.clean(obs_dict, True)
    assert isinstance(result[0]["0"], stix2.v21.File)
    assert result[0]["0"]["foo"]
    assert result[1]


def test_stix_object_property_custom_prop():
    prop = STIXObjectProperty(spec_version="2.1")

    obj_dict = {
        "type": "identity",
        "spec_version": "2.1",
        "name": "alice",
        "identity_class": "supergirl",
        "foo": "bar",
    }

    with pytest.raises(ExtraPropertiesError):
        prop.clean(obj_dict, False)

    result = prop.clean(obj_dict, True)
    assert isinstance(result[0], stix2.v21.Identity)
    assert result[0].has_custom
    assert result[0]["foo"] == "bar"
    assert result[1]


def test_stix_object_property_custom_obj():
    prop = STIXObjectProperty(spec_version="2.1")

    obj_dict = {
        "type": "something",
        "abc": 123,
        "xyz": ["a", 1],
    }

    with pytest.raises(ParseError):
        prop.clean(obj_dict, False)

    result = prop.clean(obj_dict, True)
    assert result[0] == {"type": "something", "abc": 123, "xyz": ["a", 1]}
    assert result[1]<|MERGE_RESOLUTION|>--- conflicted
+++ resolved
@@ -16,11 +16,7 @@
 
 
 def test_dictionary_property():
-<<<<<<< HEAD
-    p = DictionaryProperty(valid_types='string')
-=======
     p = DictionaryProperty()
->>>>>>> f46d523e
 
     assert p.clean({'spec_version': '2.1'})
     with pytest.raises(ValueError):
