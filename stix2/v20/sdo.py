"""STIX 2.0 Domain Objects.
"""

from collections import OrderedDict
<<<<<<< HEAD
import itertools

from ..core import STIXDomainObject
from ..custom import _custom_object_builder
from ..properties import (
    BooleanProperty, IDProperty, IntegerProperty, ListProperty,
    ObservableProperty, PatternProperty, ReferenceProperty, StringProperty,
    TimestampProperty, TypeProperty,
)
from ..utils import NOW
=======
import re

import stix2

from ..base import _cls_init, _STIXBase
from ..markings import _MarkingsMixin
from ..properties import (BooleanProperty, IDProperty, IntegerProperty,
                          ListProperty, PatternProperty, ReferenceProperty,
                          StringProperty, TimestampProperty, TypeProperty)
from ..utils import NOW, TYPE_REGEX
>>>>>>> d69cc53d
from .common import ExternalReference, GranularMarking, KillChainPhase


class AttackPattern(STIXDomainObject):
    """For more detailed information on this object's properties, see
    `the STIX 2.0 specification <http://docs.oasis-open.org/cti/stix/v2.0/cs01/part2-stix-objects/stix-v2.0-cs01-part2-stix-objects.html#_Toc496714302>`__.
    """

    _type = 'attack-pattern'
    _properties = OrderedDict([
        ('type', TypeProperty(_type)),
        ('id', IDProperty(_type)),
        ('created_by_ref', ReferenceProperty(type='identity')),
        ('created', TimestampProperty(default=lambda: NOW, precision='millisecond')),
        ('modified', TimestampProperty(default=lambda: NOW, precision='millisecond')),
        ('name', StringProperty(required=True)),
        ('description', StringProperty()),
        ('kill_chain_phases', ListProperty(KillChainPhase)),
        ('revoked', BooleanProperty(default=lambda: False)),
        ('labels', ListProperty(StringProperty)),
        ('external_references', ListProperty(ExternalReference)),
        ('object_marking_refs', ListProperty(ReferenceProperty(type='marking-definition'))),
        ('granular_markings', ListProperty(GranularMarking)),
    ])


class Campaign(STIXDomainObject):
    """For more detailed information on this object's properties, see
    `the STIX 2.0 specification <http://docs.oasis-open.org/cti/stix/v2.0/cs01/part2-stix-objects/stix-v2.0-cs01-part2-stix-objects.html#_Toc496714305>`__.
    """

    _type = 'campaign'
    _properties = OrderedDict([
        ('type', TypeProperty(_type)),
        ('id', IDProperty(_type)),
        ('created_by_ref', ReferenceProperty(type='identity')),
        ('created', TimestampProperty(default=lambda: NOW, precision='millisecond')),
        ('modified', TimestampProperty(default=lambda: NOW, precision='millisecond')),
        ('name', StringProperty(required=True)),
        ('description', StringProperty()),
        ('aliases', ListProperty(StringProperty)),
        ('first_seen', TimestampProperty()),
        ('last_seen', TimestampProperty()),
        ('objective', StringProperty()),
        ('revoked', BooleanProperty(default=lambda: False)),
        ('labels', ListProperty(StringProperty)),
        ('external_references', ListProperty(ExternalReference)),
        ('object_marking_refs', ListProperty(ReferenceProperty(type='marking-definition'))),
        ('granular_markings', ListProperty(GranularMarking)),
    ])


class CourseOfAction(STIXDomainObject):
    """For more detailed information on this object's properties, see
    `the STIX 2.0 specification <http://docs.oasis-open.org/cti/stix/v2.0/cs01/part2-stix-objects/stix-v2.0-cs01-part2-stix-objects.html#_Toc496714308>`__.
    """

    _type = 'course-of-action'
    _properties = OrderedDict([
        ('type', TypeProperty(_type)),
        ('id', IDProperty(_type)),
        ('created_by_ref', ReferenceProperty(type='identity')),
        ('created', TimestampProperty(default=lambda: NOW, precision='millisecond')),
        ('modified', TimestampProperty(default=lambda: NOW, precision='millisecond')),
        ('name', StringProperty(required=True)),
        ('description', StringProperty()),
        ('revoked', BooleanProperty(default=lambda: False)),
        ('labels', ListProperty(StringProperty)),
        ('external_references', ListProperty(ExternalReference)),
        ('object_marking_refs', ListProperty(ReferenceProperty(type='marking-definition'))),
        ('granular_markings', ListProperty(GranularMarking)),
    ])


class Identity(STIXDomainObject):
    """For more detailed information on this object's properties, see
    `the STIX 2.0 specification <http://docs.oasis-open.org/cti/stix/v2.0/cs01/part2-stix-objects/stix-v2.0-cs01-part2-stix-objects.html#_Toc496714311>`__.
    """

    _type = 'identity'
    _properties = OrderedDict([
        ('type', TypeProperty(_type)),
        ('id', IDProperty(_type)),
        ('created_by_ref', ReferenceProperty(type='identity')),
        ('created', TimestampProperty(default=lambda: NOW, precision='millisecond')),
        ('modified', TimestampProperty(default=lambda: NOW, precision='millisecond')),
        ('name', StringProperty(required=True)),
        ('description', StringProperty()),
        ('identity_class', StringProperty(required=True)),
        ('sectors', ListProperty(StringProperty)),
        ('contact_information', StringProperty()),
        ('revoked', BooleanProperty(default=lambda: False)),
        ('labels', ListProperty(StringProperty)),
        ('external_references', ListProperty(ExternalReference)),
        ('object_marking_refs', ListProperty(ReferenceProperty(type='marking-definition'))),
        ('granular_markings', ListProperty(GranularMarking)),
    ])


class Indicator(STIXDomainObject):
    """For more detailed information on this object's properties, see
    `the STIX 2.0 specification <http://docs.oasis-open.org/cti/stix/v2.0/cs01/part2-stix-objects/stix-v2.0-cs01-part2-stix-objects.html#_Toc496714314>`__.
    """

    _type = 'indicator'
    _properties = OrderedDict([
        ('type', TypeProperty(_type)),
        ('id', IDProperty(_type)),
        ('created_by_ref', ReferenceProperty(type='identity')),
        ('created', TimestampProperty(default=lambda: NOW, precision='millisecond')),
        ('modified', TimestampProperty(default=lambda: NOW, precision='millisecond')),
        ('name', StringProperty()),
        ('description', StringProperty()),
        ('pattern', PatternProperty(required=True)),
        ('valid_from', TimestampProperty(default=lambda: NOW)),
        ('valid_until', TimestampProperty()),
        ('kill_chain_phases', ListProperty(KillChainPhase)),
        ('revoked', BooleanProperty(default=lambda: False)),
        ('labels', ListProperty(StringProperty, required=True)),
        ('external_references', ListProperty(ExternalReference)),
        ('object_marking_refs', ListProperty(ReferenceProperty(type='marking-definition'))),
        ('granular_markings', ListProperty(GranularMarking)),
    ])


class IntrusionSet(STIXDomainObject):
    """For more detailed information on this object's properties, see
    `the STIX 2.0 specification <http://docs.oasis-open.org/cti/stix/v2.0/cs01/part2-stix-objects/stix-v2.0-cs01-part2-stix-objects.html#_Toc496714317>`__.
    """

    _type = 'intrusion-set'
    _properties = OrderedDict([
        ('type', TypeProperty(_type)),
        ('id', IDProperty(_type)),
        ('created_by_ref', ReferenceProperty(type='identity')),
        ('created', TimestampProperty(default=lambda: NOW, precision='millisecond')),
        ('modified', TimestampProperty(default=lambda: NOW, precision='millisecond')),
        ('name', StringProperty(required=True)),
        ('description', StringProperty()),
        ('aliases', ListProperty(StringProperty)),
        ('first_seen', TimestampProperty()),
        ('last_seen', TimestampProperty()),
        ('goals', ListProperty(StringProperty)),
        ('resource_level', StringProperty()),
        ('primary_motivation', StringProperty()),
        ('secondary_motivations', ListProperty(StringProperty)),
        ('revoked', BooleanProperty(default=lambda: False)),
        ('labels', ListProperty(StringProperty)),
        ('external_references', ListProperty(ExternalReference)),
        ('object_marking_refs', ListProperty(ReferenceProperty(type='marking-definition'))),
        ('granular_markings', ListProperty(GranularMarking)),
    ])


class Malware(STIXDomainObject):
    """For more detailed information on this object's properties, see
    `the STIX 2.0 specification <http://docs.oasis-open.org/cti/stix/v2.0/cs01/part2-stix-objects/stix-v2.0-cs01-part2-stix-objects.html#_Toc496714320>`__.
    """

    _type = 'malware'
    _properties = OrderedDict([
        ('type', TypeProperty(_type)),
        ('id', IDProperty(_type)),
        ('created_by_ref', ReferenceProperty(type='identity')),
        ('created', TimestampProperty(default=lambda: NOW, precision='millisecond')),
        ('modified', TimestampProperty(default=lambda: NOW, precision='millisecond')),
        ('name', StringProperty(required=True)),
        ('description', StringProperty()),
        ('kill_chain_phases', ListProperty(KillChainPhase)),
        ('revoked', BooleanProperty(default=lambda: False)),
        ('labels', ListProperty(StringProperty, required=True)),
        ('external_references', ListProperty(ExternalReference)),
        ('object_marking_refs', ListProperty(ReferenceProperty(type='marking-definition'))),
        ('granular_markings', ListProperty(GranularMarking)),
    ])


class ObservedData(STIXDomainObject):
    """For more detailed information on this object's properties, see
    `the STIX 2.0 specification <http://docs.oasis-open.org/cti/stix/v2.0/cs01/part2-stix-objects/stix-v2.0-cs01-part2-stix-objects.html#_Toc496714323>`__.
    """

    _type = 'observed-data'
    _properties = OrderedDict([
        ('type', TypeProperty(_type)),
        ('id', IDProperty(_type)),
        ('created_by_ref', ReferenceProperty(type='identity')),
        ('created', TimestampProperty(default=lambda: NOW, precision='millisecond')),
        ('modified', TimestampProperty(default=lambda: NOW, precision='millisecond')),
        ('first_observed', TimestampProperty(required=True)),
        ('last_observed', TimestampProperty(required=True)),
        ('number_observed', IntegerProperty(required=True)),
        ('objects', ObservableProperty(required=True)),
        ('revoked', BooleanProperty(default=lambda: False)),
        ('labels', ListProperty(StringProperty)),
        ('external_references', ListProperty(ExternalReference)),
        ('object_marking_refs', ListProperty(ReferenceProperty(type='marking-definition'))),
        ('granular_markings', ListProperty(GranularMarking)),
    ])

    def __init__(self, *args, **kwargs):
        self.__allow_custom = kwargs.get('allow_custom', False)
        self._properties['objects'].allow_custom = kwargs.get('allow_custom', False)

        super(ObservedData, self).__init__(*args, **kwargs)


class Report(STIXDomainObject):
    """For more detailed information on this object's properties, see
    `the STIX 2.0 specification <http://docs.oasis-open.org/cti/stix/v2.0/cs01/part2-stix-objects/stix-v2.0-cs01-part2-stix-objects.html#_Toc496714326>`__.
    """

    _type = 'report'
    _properties = OrderedDict([
        ('type', TypeProperty(_type)),
        ('id', IDProperty(_type)),
        ('created_by_ref', ReferenceProperty(type='identity')),
        ('created', TimestampProperty(default=lambda: NOW, precision='millisecond')),
        ('modified', TimestampProperty(default=lambda: NOW, precision='millisecond')),
        ('name', StringProperty(required=True)),
        ('description', StringProperty()),
        ('published', TimestampProperty(required=True)),
        ('object_refs', ListProperty(ReferenceProperty, required=True)),
        ('revoked', BooleanProperty(default=lambda: False)),
        ('labels', ListProperty(StringProperty, required=True)),
        ('external_references', ListProperty(ExternalReference)),
        ('object_marking_refs', ListProperty(ReferenceProperty(type='marking-definition'))),
        ('granular_markings', ListProperty(GranularMarking)),
    ])


class ThreatActor(STIXDomainObject):
    """For more detailed information on this object's properties, see
    `the STIX 2.0 specification <http://docs.oasis-open.org/cti/stix/v2.0/cs01/part2-stix-objects/stix-v2.0-cs01-part2-stix-objects.html#_Toc496714329>`__.
    """

    _type = 'threat-actor'
    _properties = OrderedDict([
        ('type', TypeProperty(_type)),
        ('id', IDProperty(_type)),
        ('created_by_ref', ReferenceProperty(type='identity')),
        ('created', TimestampProperty(default=lambda: NOW, precision='millisecond')),
        ('modified', TimestampProperty(default=lambda: NOW, precision='millisecond')),
        ('name', StringProperty(required=True)),
        ('description', StringProperty()),
        ('aliases', ListProperty(StringProperty)),
        ('roles', ListProperty(StringProperty)),
        ('goals', ListProperty(StringProperty)),
        ('sophistication', StringProperty()),
        ('resource_level', StringProperty()),
        ('primary_motivation', StringProperty()),
        ('secondary_motivations', ListProperty(StringProperty)),
        ('personal_motivations', ListProperty(StringProperty)),
        ('revoked', BooleanProperty(default=lambda: False)),
        ('labels', ListProperty(StringProperty, required=True)),
        ('external_references', ListProperty(ExternalReference)),
        ('object_marking_refs', ListProperty(ReferenceProperty(type='marking-definition'))),
        ('granular_markings', ListProperty(GranularMarking)),
    ])


class Tool(STIXDomainObject):
    """For more detailed information on this object's properties, see
    `the STIX 2.0 specification <http://docs.oasis-open.org/cti/stix/v2.0/cs01/part2-stix-objects/stix-v2.0-cs01-part2-stix-objects.html#_Toc496714332>`__.
    """

    _type = 'tool'
    _properties = OrderedDict([
        ('type', TypeProperty(_type)),
        ('id', IDProperty(_type)),
        ('created_by_ref', ReferenceProperty(type='identity')),
        ('created', TimestampProperty(default=lambda: NOW, precision='millisecond')),
        ('modified', TimestampProperty(default=lambda: NOW, precision='millisecond')),
        ('name', StringProperty(required=True)),
        ('description', StringProperty()),
        ('kill_chain_phases', ListProperty(KillChainPhase)),
        ('tool_version', StringProperty()),
        ('revoked', BooleanProperty(default=lambda: False)),
        ('labels', ListProperty(StringProperty, required=True)),
        ('external_references', ListProperty(ExternalReference)),
        ('object_marking_refs', ListProperty(ReferenceProperty(type='marking-definition'))),
        ('granular_markings', ListProperty(GranularMarking)),
    ])


class Vulnerability(STIXDomainObject):
    """For more detailed information on this object's properties, see
    `the STIX 2.0 specification <http://docs.oasis-open.org/cti/stix/v2.0/cs01/part2-stix-objects/stix-v2.0-cs01-part2-stix-objects.html#_Toc496714335>`__.
    """

    _type = 'vulnerability'
    _properties = OrderedDict([
        ('type', TypeProperty(_type)),
        ('id', IDProperty(_type)),
        ('created_by_ref', ReferenceProperty(type='identity')),
        ('created', TimestampProperty(default=lambda: NOW, precision='millisecond')),
        ('modified', TimestampProperty(default=lambda: NOW, precision='millisecond')),
        ('name', StringProperty(required=True)),
        ('description', StringProperty()),
        ('revoked', BooleanProperty(default=lambda: False)),
        ('labels', ListProperty(StringProperty)),
        ('external_references', ListProperty(ExternalReference)),
        ('object_marking_refs', ListProperty(ReferenceProperty(type='marking-definition'))),
        ('granular_markings', ListProperty(GranularMarking)),
    ])


def CustomObject(type='x-custom-type', properties=None):
    """Custom STIX Object type decorator.

    Example:
        >>> from stix2.v20 import CustomObject
        >>> from stix2.properties import IntegerProperty, StringProperty
        >>> @CustomObject('x-type-name', [
        ...     ('property1', StringProperty(required=True)),
        ...     ('property2', IntegerProperty()),
        ... ])
        ... class MyNewObjectType():
        ...     pass

    Supply an ``__init__()`` function to add any special validations to the custom
    type. Don't call ``super().__init__()`` though - doing so will cause an error.

    Example:
        >>> from stix2.v20 import CustomObject
        >>> from stix2.properties import IntegerProperty, StringProperty
        >>> @CustomObject('x-type-name', [
        ...     ('property1', StringProperty(required=True)),
        ...     ('property2', IntegerProperty()),
        ... ])
        ... class MyNewObjectType():
        ...     def __init__(self, property2=None, **kwargs):
        ...         if property2 and property2 < 10:
        ...             raise ValueError("'property2' is too small.")

    """
    def wrapper(cls):
        _properties = list(itertools.chain.from_iterable([
            [
                ('type', TypeProperty(type)),
                ('id', IDProperty(type)),
                ('created_by_ref', ReferenceProperty(type='identity')),
                ('created', TimestampProperty(default=lambda: NOW, precision='millisecond')),
                ('modified', TimestampProperty(default=lambda: NOW, precision='millisecond')),
            ],
            [x for x in properties if not x[0].startswith('x_')],
            [
                ('revoked', BooleanProperty(default=lambda: False)),
                ('labels', ListProperty(StringProperty)),
                ('external_references', ListProperty(ExternalReference)),
                ('object_marking_refs', ListProperty(ReferenceProperty(type='marking-definition'))),
                ('granular_markings', ListProperty(GranularMarking)),
<<<<<<< HEAD
            ],
            sorted([x for x in properties if x[0].startswith('x_')], key=lambda x: x[0]),
        ]))
        return _custom_object_builder(cls, type, _properties, '2.0')

    return wrapper
=======
            ])

            # Put all custom properties at the bottom, sorted alphabetically.
            _properties.update(sorted([x for x in properties if x[0].startswith("x_")], key=lambda x: x[0]))

            def __init__(self, **kwargs):
                _STIXBase.__init__(self, **kwargs)
                _cls_init(cls, self, kwargs)

        stix2._register_type(_Custom, version="2.0")
        return _Custom

    return custom_builder
>>>>>>> d69cc53d
<|MERGE_RESOLUTION|>--- conflicted
+++ resolved
@@ -2,7 +2,6 @@
 """
 
 from collections import OrderedDict
-<<<<<<< HEAD
 import itertools
 
 from ..core import STIXDomainObject
@@ -13,18 +12,6 @@
     TimestampProperty, TypeProperty,
 )
 from ..utils import NOW
-=======
-import re
-
-import stix2
-
-from ..base import _cls_init, _STIXBase
-from ..markings import _MarkingsMixin
-from ..properties import (BooleanProperty, IDProperty, IntegerProperty,
-                          ListProperty, PatternProperty, ReferenceProperty,
-                          StringProperty, TimestampProperty, TypeProperty)
-from ..utils import NOW, TYPE_REGEX
->>>>>>> d69cc53d
 from .common import ExternalReference, GranularMarking, KillChainPhase
 
 
@@ -377,25 +364,8 @@
                 ('external_references', ListProperty(ExternalReference)),
                 ('object_marking_refs', ListProperty(ReferenceProperty(type='marking-definition'))),
                 ('granular_markings', ListProperty(GranularMarking)),
-<<<<<<< HEAD
             ],
             sorted([x for x in properties if x[0].startswith('x_')], key=lambda x: x[0]),
         ]))
         return _custom_object_builder(cls, type, _properties, '2.0')
-
-    return wrapper
-=======
-            ])
-
-            # Put all custom properties at the bottom, sorted alphabetically.
-            _properties.update(sorted([x for x in properties if x[0].startswith("x_")], key=lambda x: x[0]))
-
-            def __init__(self, **kwargs):
-                _STIXBase.__init__(self, **kwargs)
-                _cls_init(cls, self, kwargs)
-
-        stix2._register_type(_Custom, version="2.0")
-        return _Custom
-
-    return custom_builder
->>>>>>> d69cc53d
+    return wrapper