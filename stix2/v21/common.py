"""STIX 2.1 Common Data Types and Properties."""

from collections import OrderedDict

from ..base import _STIXBase
from ..custom import _custom_marking_builder
from ..markings import _MarkingsMixin
from ..markings.utils import check_tlp_marking
from ..properties import (
    BooleanProperty, DictionaryProperty, HashesProperty, IDProperty,
    IntegerProperty, ListProperty, Property, ReferenceProperty,
    SelectorProperty, StringProperty, TimestampProperty, TypeProperty,
)
from ..utils import NOW, _get_dict


class ExternalReference(_STIXBase):
    # TODO: Add link
    """For more detailed information on this object's properties, see
    `the STIX 2.1 specification <link here>`__.
    """

    _properties = OrderedDict([
        ('source_name', StringProperty(required=True)),
        ('description', StringProperty()),
        ('url', StringProperty()),
        ('hashes', HashesProperty(spec_version='2.1')),
        ('external_id', StringProperty()),
    ])

    def _check_object_constraints(self):
        super(ExternalReference, self)._check_object_constraints()
        self._check_at_least_one_property(['description', 'external_id', 'url'])


class KillChainPhase(_STIXBase):
    # TODO: Add link
    """For more detailed information on this object's properties, see
    `the STIX 2.1 specification <link here>`__.
    """

    _properties = OrderedDict([
        ('kill_chain_name', StringProperty(required=True)),
        ('phase_name', StringProperty(required=True)),
    ])


class GranularMarking(_STIXBase):
    # TODO: Add link
    """For more detailed information on this object's properties, see
    `the STIX 2.1 specification <link here>`__.
    """

    _properties = OrderedDict([
        ('lang', StringProperty()),
        ('marking_ref', ReferenceProperty(valid_types='marking-definition', spec_version='2.1')),
        ('selectors', ListProperty(SelectorProperty, required=True)),
    ])

    def _check_object_constraints(self):
        super(GranularMarking, self)._check_object_constraints()
        self._check_at_least_one_property(['lang', 'marking_ref'])


class LanguageContent(_STIXBase):
    # TODO: Add link
    """For more detailed information on this object's properties, see
    `the STIX 2.1 specification <link here>`__.
    """

    _type = 'language-content'
    _properties = OrderedDict([
        ('type', TypeProperty(_type)),
        ('spec_version', StringProperty(fixed='2.1')),
        ('id', IDProperty(_type, spec_version='2.1')),
        ('created_by_ref', ReferenceProperty(valid_types='identity', spec_version='2.1')),
        ('created', TimestampProperty(default=lambda: NOW, precision='millisecond')),
        ('modified', TimestampProperty(default=lambda: NOW, precision='millisecond')),
        ('object_ref', ReferenceProperty(invalid_types=[""], spec_version='2.1', required=True)),
        # TODO: 'object_modified' it MUST be an exact match for the modified time of the STIX Object (SRO or SDO) being referenced.
        ('object_modified', TimestampProperty(precision='millisecond')),
        # TODO: 'contents' https://docs.google.com/document/d/1ShNq4c3e1CkfANmD9O--mdZ5H0O_GLnjN28a_yrEaco/edit#heading=h.cfz5hcantmvx
        ('contents', DictionaryProperty(spec_version='2.1', required=True)),
        ('revoked', BooleanProperty()),
        ('labels', ListProperty(StringProperty)),
        ('confidence', IntegerProperty()),
        ('external_references', ListProperty(ExternalReference)),
        ('object_marking_refs', ListProperty(ReferenceProperty(valid_types='marking-definition', spec_version='2.1'))),
        ('granular_markings', ListProperty(GranularMarking)),
    ])


class TLPMarking(_STIXBase):
    # TODO: Add link
    """For more detailed information on this object's properties, see
    `the STIX 2.1 specification <link here>`__.
    """

    _type = 'tlp'
    _properties = OrderedDict([
        ('tlp', StringProperty(required=True)),
    ])


class StatementMarking(_STIXBase):
    # TODO: Add link
    """For more detailed information on this object's properties, see
    `the STIX 2.1 specification <link here>`__.
    """

    _type = 'statement'
    _properties = OrderedDict([
        ('statement', StringProperty(required=True)),
    ])

    def __init__(self, statement=None, **kwargs):
        # Allow statement as positional args.
        if statement and not kwargs.get('statement'):
            kwargs['statement'] = statement

        super(StatementMarking, self).__init__(**kwargs)


class MarkingProperty(Property):
    """Represent the marking objects in the ``definition`` property of
    marking-definition objects.
    """

    def clean(self, value):
        if type(value) in OBJ_MAP_MARKING.values():
            return value
        else:
            raise ValueError("must be a Statement, TLP Marking or a registered marking.")


class MarkingDefinition(_STIXBase, _MarkingsMixin):
    # TODO: Add link
    """For more detailed information on this object's properties, see
    `the STIX 2.1 specification <link here>`__.
    """

    _type = 'marking-definition'
    _properties = OrderedDict([
        ('type', TypeProperty(_type)),
        ('spec_version', StringProperty(fixed='2.1')),
        ('id', IDProperty(_type)),
<<<<<<< HEAD
        ('created_by_ref', ReferenceProperty(valid_types='identity', spec_version='2.1')),
        ('created', TimestampProperty(default=lambda: NOW)),
=======
        ('created_by_ref', ReferenceProperty(type='identity')),
        ('created', TimestampProperty(default=lambda: NOW, precision='millisecond')),
>>>>>>> 91f2e503
        ('external_references', ListProperty(ExternalReference)),
        ('object_marking_refs', ListProperty(ReferenceProperty(valid_types='marking-definition', spec_version='2.1'))),
        ('granular_markings', ListProperty(GranularMarking)),
        ('definition_type', StringProperty(required=True)),
        ('definition', MarkingProperty(required=True)),
    ])

    def __init__(self, **kwargs):
        if set(('definition_type', 'definition')).issubset(kwargs.keys()):
            # Create correct marking type object
            try:
                marking_type = OBJ_MAP_MARKING[kwargs['definition_type']]
            except KeyError:
                raise ValueError("definition_type must be a valid marking type")

            if not isinstance(kwargs['definition'], marking_type):
                defn = _get_dict(kwargs['definition'])
                kwargs['definition'] = marking_type(**defn)

        super(MarkingDefinition, self).__init__(**kwargs)

    def _check_object_constraints(self):
        super(MarkingDefinition, self)._check_object_constraints()
        check_tlp_marking(self, '2.1')

    def serialize(self, pretty=False, include_optional_defaults=False, **kwargs):
        check_tlp_marking(self, '2.1')
        return super(MarkingDefinition, self).serialize(pretty, include_optional_defaults, **kwargs)


OBJ_MAP_MARKING = {
    'tlp': TLPMarking,
    'statement': StatementMarking,
}


def CustomMarking(type='x-custom-marking', properties=None):
    """Custom STIX Marking decorator.

    Example:
        >>> from stix2.v21 import CustomMarking
        >>> from stix2.properties import IntegerProperty, StringProperty
        >>> @CustomMarking('x-custom-marking', [
        ...     ('property1', StringProperty(required=True)),
        ...     ('property2', IntegerProperty()),
        ... ])
        ... class MyNewMarkingObjectType():
        ...     pass

    """
    def wrapper(cls):
        return _custom_marking_builder(cls, type, properties, '2.1')
    return wrapper


# TODO: don't allow the creation of any other TLPMarkings than the ones below

TLP_WHITE = MarkingDefinition(
    id='marking-definition--613f2e26-407d-48c7-9eca-b8e91df99dc9',
    created='2017-01-20T00:00:00.000Z',
    definition_type='tlp',
    definition=TLPMarking(tlp='white'),
)

TLP_GREEN = MarkingDefinition(
    id='marking-definition--34098fce-860f-48ae-8e50-ebd3cc5e41da',
    created='2017-01-20T00:00:00.000Z',
    definition_type='tlp',
    definition=TLPMarking(tlp='green'),
)

TLP_AMBER = MarkingDefinition(
    id='marking-definition--f88d31f6-486f-44da-b317-01333bde0b82',
    created='2017-01-20T00:00:00.000Z',
    definition_type='tlp',
    definition=TLPMarking(tlp='amber'),
)

TLP_RED = MarkingDefinition(
    id='marking-definition--5e57c739-391a-4eb3-b6be-7d15ca92d5ed',
    created='2017-01-20T00:00:00.000Z',
    definition_type='tlp',
    definition=TLPMarking(tlp='red'),
)<|MERGE_RESOLUTION|>--- conflicted
+++ resolved
@@ -144,13 +144,8 @@
         ('type', TypeProperty(_type)),
         ('spec_version', StringProperty(fixed='2.1')),
         ('id', IDProperty(_type)),
-<<<<<<< HEAD
         ('created_by_ref', ReferenceProperty(valid_types='identity', spec_version='2.1')),
-        ('created', TimestampProperty(default=lambda: NOW)),
-=======
-        ('created_by_ref', ReferenceProperty(type='identity')),
         ('created', TimestampProperty(default=lambda: NOW, precision='millisecond')),
->>>>>>> 91f2e503
         ('external_references', ListProperty(ExternalReference)),
         ('object_marking_refs', ListProperty(ReferenceProperty(valid_types='marking-definition', spec_version='2.1'))),
         ('granular_markings', ListProperty(GranularMarking)),
